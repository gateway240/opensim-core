This document lists the changes to `opensim-core` that are
introduced with each new version, starting with version 4.0. When possible, we provide the
GitHub issues or pull requests that
are related to the items below. If there is no issue or pull
request related to the change, then we may provide the commit.

This is not a comprehensive list of changes but rather a hand-curated collection of the more notable ones. For a comprehensive history, see the [OpenSim Core GitHub repo](https://github.com/opensim-org/opensim-core).

v4.6
====
- Added support for list `Socket`s via the macro `OpenSim_DECLARE_LIST_SOCKET`. The macro-generated method
  `appendSocketConnectee_*` can be used to connect `Object`s to a list `Socket`. In addition, `Component` and Socket have
  new `getConnectee` overloads that take an index to a desired object in the list `Socket` (#3652).
- Added `ComponentPath::root()`, which returns a `ComponentPath` equivalent to "/"
- `ComponentPath` is now less-than (`<`) comparable, making it usable in (e.g.) `std::map`
- `ComponentPath` now has a `std::hash<T>` implementation, making it usable in (e.g.) `std::unordered_map`
- Added `.clear()` and `.empty()` to `ComponentPath` for more parity with `std::string`'s semantics
- Added `tryGetSocket` and `tryUpdSocket` to the `Component` interface, which provides a non-throwing way of
  querying a component's sockets by name (#3673)
- Added `tryGetOutput` and `tryUpdOutput` to the `Component` interface, which provides a non-throwing way of
  querying a component's outputs by name (#3673)
- The XMLDocument that is held within OpenSim::Object is now reference-counted, to help ensure
  it is freed (e.g. when an exception is thrown)
- Calling `getConnectee` no longer strongly requires that `finalizeConnection` has been called on the socket. The
  implementation will now fall back to the (slower) method of following the socket's connectee path property. This
  is useful if (e.g.) following sockets *during* a call to `Component::finalizeConnections`
- `Controller` now manages the list of controlled actuators using a list `Socket` instead of a `Set<Actuators>` (#3683).
  The `actuator_list` property has been removed from `Controller` in lieu of the list `Socket`, which appears as
  `socket_actuators` in the XML. This change also necessitated the addition of an added `initSystem()` call in
  `AbstractTool::updateModelForces()` so that connected actuators have the same root component as the `Model`
  at the time of `Socket` connection. Finally, `PrescribedController::prescribeControlForActuator(int, Function*)` is
  now deprecated in favor of `PrescribedController::prescribeControlForActuator(const std::string&, Function*)`.
- Bumped the version of `ezc3d` to 1.5.8, which can now deal properly with Type-3 force platforms and c3d from Shadow
- Added `StationDefinedFrame` component, which is a `Frame` component that automatically computes its position and
  orientation from `Station`s in the model
- Models with `PrescribedController`s are now supported by Moco (#3701). Controls for actuators controlled by
  `PrescribedController`s are now excluded from the optimization problem.
- Fixed documentation error in `Umberger2010MuscleMetabolicsProbe` where muscle mass was incorrectly omitted for the
  activation maintenance rate.
- Methods are now available in `OpenSim::Component` for generating a list of all `ModelingOption`s and `DiscreteVariable`s in an `OpenSim::Model` or other `Component`. (#3745)
- `OpenSim::Component` accessor methods for `ModelingOption`s and `DiscreteVariables`s now accept both absolute and relative component paths. (#3745)
- `DiscreteVariables` in OpenSim can now be a range of numerical types, including `bool`, `int`, `double`, `Vec2`, `Vec3`, ..., `Vec6`, and `Quaternion`. (#3745)
- `DiscreteVariable`s and `ModelingOption`s allocated natively in Simbody can now be added to an `OpenSim::Component` and accessed via its `Component` API. To support this capability, `getDiscreteVariableIndex()` has been replaced by `getDiscreteVariableIndexes()` which returns both the index of the discrete variable and the index of the `SimTK::Subsystem` to which the descrete variable belongs. (#3745)
- Computationally efficient methods are now available for extracting the time histories of individual state variables, discrete states, and modeling options from a state trajectory (i.e., a `SimTK::Array_<SimTK::State>`). Collectively, these methods form the basis for performing a comprehensive serialzation of a state trajectory to file. (#3745)
- Computationally efficient methods are now available for building a state trajectory (i.e., a `SimTK::Array_<SimTK::State>`) from the time histories of individual state variables, discrete states, and modeling options. Collectively, these methods form the basis for performing a comprehenvise deserialization of a states trajectory from file. (#3745)
- Added `Model::calcForceContributionsSum()`, a wrapper method for `GeneralForceSubsystem` for efficiently 
  calculating a subset of a model's body and mobility forces. (#3755) 
- Added `Force::getForceIndex()` to allow accessing the `SimTK::ForceIndex` for force elements. (#3755) 
<<<<<<< HEAD
- Fixed a bug in SimulationUtilities::analyze<T> that would provide an incorrectly sized control vector to 
  the model if controls were missing from the input controls table. (#TODO)
- Added InputController, an intermediate abstract class of Controller that provides supports for controllers 
  that map scalar control values from a list Input (connected to Outputs from one or more ModelComponents) 
  to model actuator controls. (#TODO)
=======
- Improved performance in `MultivariatePolynomialFunction` and added convenience methods for automatically generating function derivatives (#3767).
- Added options to `PolynomialPathFitter` for including moment arm and lengthening speed functions in generated `FunctionBasedPath`s (#3767).
>>>>>>> 6e4577d9

v4.5
====
- Added `AbstractGeometryPath` which is a base class for `GeometryPath` and other path types (#3388). All path-based
forces now own the property `path` of type `AbstractGeometryPath` instead of the `GeometryPath` unnamed property. Getters
and setters have been added to these forces to provide access to concrete path types (e.g., `updPath<T>`). In `Ligament`
and `Blankevoort1991Ligament`, usages of `get_GeometryPath`, `upd_GeometryPath`, etc., need to be updated to
`getGeometryPath`, `updGeometryPath`, etc., or a suitable alternative.
- Fixed a minor memory leak when calling `OpenSim::CoordinateCouplerConstraint::setFunction` (#3541)
- Increase the number of input dimensions supported by `MultivariatePolynomialFunction` to 6 (#3386)
- Added `Assertion.h` and associated `OPENSIM_ASSERT*` macros (#3531)
- Replaced uses of `assert` with `OPENSIM_ASSERT`, so that assertion may be configured via cmake in the future, and
  so that OpenSim (esp. debug builds) throw instead of terminating the process (#3531)
- Fixed mis-indexing into an `OpenSim::ObjectProperty` now throws an exception rather than segfaulting (#3347)
- `PointToPointSpring` now throws an exception on finalizing connections if both sides of the spring
  are connected to the same base frame (#3485)
- Clarified that `OpenSim::Controller`'s `actuator_list` takes a list of actuator names, rather than paths (#3484)
- Deleting elements from an `OpenSim::Coordinate` range now throws an exception during `finalizeFromProperties` (previously:
  it would let you do it, and throw later when `Coordinate::getMinRange()` or `Coordinate::getMaxRange()` were called, #3532)
- Added `FunctionBasedPath`, a class for representing paths in `Force`s based on `Function` objects (#3389)
- Introduced the method `Model::getCoordinateNamesInMultibodyTreeOrder` for convenient access to internal coordinate ordering for scripting users (#3569)
- Fixed a bug where constructing a `ModelProcessor` from a `Model` object led to an invalid `Model`
- Added `LatinHypercubeDesign`, a class for generating Latin hypercube designs using random and algorithm methods (#3570)
- Refactor c3dExport.m file as a Matlab function (#3501), also expose method to allow some operations on tableColumns
  (multiplyAssign) to speed up data processing.
- Fixed xml-related memory leaks that were occuring when deserializing OpenSim models. (Issue #3537, PR #3594)
- Fixed a minor bug when the locally installed package (via `pip`) couldn't find the dependencies (PR #3593). Added `data_files` argument to the `setup.py` to copy all the dependencies into the opensim package folder in the Python environment.
- Added `PolynomialPathFitter`, A utility class for fitting a set of `FunctionBasedPath`s to existing geometry-path in
  an OpenSim model using `MultivariatePolynomialFunction`s (#3390)
- Added `examplePolynomialPathFitter.py`, a scripting example that demonstrates how to use `PolynomialPathFitter` (#3607)
- Fixed a bug where using `to_numpy()` to convert `RowVectorView`s to Python arrays returned incorrect data (#3613)
- Bumped the version of `ezc3d` which can now Read Kistler files
- Updated scripting method addTableMetaDataString to support overwriting metadata value for an existing key (#3589)
- Exposed simbody methods to obtain GravityForces, MobilityForces and BodyForces (#3490)
- Simbody was updated such that the headers it transitively exposes to downstream projects are compatible with C++20 (#3619)
- Moved speed computation from `computeForce` in children of `ScalarActuator` to dedicated `getSpeed` function.
- Fix type problem with BufferedOrientationReference (Issue #3415, PR #3644)
- Fixed setting the color of a PathSpring's GeometryPath should now update the color of the PathSpring geometry


v4.4.1
======
- IMU::calcGyroscopeSignal() now reports angular velocities in the IMU frame.
- Update `report.py` to set specific colors for plotted trajectories
- Made `Component::getSocketNames` a `const` member method (previously: non-const)
- Added `ModOpReplaceMusclesWithPathActuators` to the list of available model operators in `ModelOperators.h`
- Modifed the swig interface files to make OpenSim::PathPointSet adopt new PathPoints inserted into it. (Issue #3276)
- Remove references to obsoleted dependency BTK, use ezc3d exclusively.
- Fixed an issue with IPOPT libraries when building OpenSim with `OPENSIM_WITH_CASADI = ON` but `OPENSIM_WITH_TROPTER = OFF` (Issue #3267).
- Removed all references to deprecated environment variable `OPENSIM_HOME`.
- Fix issue where templatized Property classes are not available to Objects defined in plugins.
- Minimum supported version for Java is now 1.8 in the cmake files (Issue #3215).
- Fix CSV file adapter hanging on csv files that are missing end-header (issue #2432).
- Improve documentation for MotionType to serve scripting users (Issue #3324).
- Drop support for 32-bit Matlab in build system since Matlab stopped providing 32-bit distributions (issue #3373).
- Hotfixed body inertia not being updated after changing the 'inertia' property of a body (Issue #3395).
- Fixed segfault that can occur when working with OpenSim::Models that are initialized from invalid XML (osim) data (#3409)
- Deduplicated `SmoothSegmentedFunction` data when constructing the muscle curves (#3442).
- Added `OpenSim::AbstractSocket::canConnectTo(Object const&) const`, for faster socket connectivity checks (#3451)
- Fixed the `CoordinateCouplerConstraint` bug preventing functions with multiple independent coordinates (#3435)
- Removed memory leak tests from `testInitState` and `testComponents`, because external analyzers (e.g. libASAN) are better-suited to this (#3459)
- Fixed `CMC_TaskSet` memory leak whenever it is copied (#3457)
- Added `SIMBODY_EXTRA_CMAKE_ARGS` to `dependencies/CMakeLists.txt`, which lets integrators customize Simbody via the OpenSim superbuild (#3455)
- Fixed out-of-bounds memory access in testAssemblySolver (#3460)
- The property, input, output, and socket macros (e.g. OpenSim_DECLARE_PROPERTY) can now be used outside of the OpenSim namespace
  and no longer require a `using namespace OpenSim;` declaration in order to work (#3468)
- Fixed runtime segfault that can occur when trying to use a `WrapObject` that is not a child of a `PhysicalFrame` (#3465)
- Fixed issues #3083 #2575 where analog data is not pulled out from c3d files, a a new function getAnalogDataTable() has been added to the C3DFileAdapter
- Fixed segfault that can occur when building models with unusual joint topologies (it now throws an `OpenSim::Exception` instead, #3299)
- Add `calcMomentum`, `calcAngularMomentum`, `calcLinearMomentum`, and associated `Output`s to `Model` (#3474)
- Fix issue where a different __init__.py is used by conda package and dev environment, the fix allows developers to install local builds into conda. (#3502)
- Changed control points in `SegmentedQuinticBezierToolkit` to be of `SimTK::Vec6` type instead of `SimTK::Vector` (#3481).
- Added a cylinder wrapping test: `testWrapCylinder.cpp` (#3498)


v4.4
====
- Updated ezc3d to version 1.5.0 which better manages the events defined in a c3d file.
- Fixed an issue that could happen sometimes with ScaleTool where loading the model file or marker set file could fail if the file was given as an absolute path (Issue #3109, PR #3110)
- Fixed an issue with SWIG with `OpenSim::Body::getRotationInGround()` where it would return an object without the correct `SimTK::Rotation` methods.
- Fixed OpenSim::Arrow start_point property being ignored
- Fixed objects being set as not up to date with their properties by finalizeFromProperties
- Throw exception if body masses are either NaN or -ve (Issue #3130)
- Fixed issue #3176 where McKibbenActuator is not registered and can't be serialized to XML files
- Fixed issue #3191 where CustomJoint coordinates ordering in model files affects coordinate definitions.
- Fixed issue #3220 Memory leak running InverseKinematicsTool repeatedly and using Kinematics analysis.


v4.3
====
- Introduced IMU component that models a typical Inertial Measurement Unit (IMU) with corresponding outputs for orientation, accelerometer, and gyroscope signals.
- Introduced IMUDataReporter (analysis) to record signals from IMU components placed on models.
- Fixed a bug with Actuation analysis that would lead to extra columns in the output when an actuator is disabled (Issue #2977).
- Fix issue where including path in output file name caused output to not be written without warning, now warning is given and file is written (Issue #3042).
- Fix copy-paste bug in reporting orientation errors (Issue #2893, fixed by Henrik-Norgren).
- Upgrade bindings to use SWIG version 4.0 (allowing doxygen comments to carry over to Java/Python files).
- Added createSyntheticIMUAccelerationSignals() to SimulationUtilities to generate "synthetic" IMU accelerations based on passed in state trajectory.
- Fixed incorrect header information in BodyKinematics file output
- Fixed bug applying non-uniform scaling to inertia matrix of a Body due to using local vaiable of type SysMat33 (Issue #2871).
- Default build to python 3.8 and numpy 1.20 (special instructions for using python 3.8+ on windows at https://simtk-confluence.stanford.edu/display/OpenSim/Scripting+in+Python)

v4.2
====
- Fixed a bug with InverseDynamicsTool/InverseDynamicsSolver to account for cases where a model has extra slots in its `State`'s "q" (PR #2971)
- Added Bhargava2004SmoothedMuscleMetabolics, a smoothed version of the Bhargava metabolics model designed for gradient-based optimization (i.e., Moco).
- Fixed a bug in Millard2012EquilibriumMuscle::extendFinalizeFromProperties(): the end point slopes on the inverse force velocity curves are constrained to yield a valid curve. A warning is noted in the log if the slopes are small enough that numerical integration might be slow.
- Added logging to Millard2012EquilibriumMuscle::extendFinalizeFromProperties(): whenever an internal setting is changed automatically these changes are noted in the log. To avoid seeing these messages, update the corresponding properties in the .osim file to the values noted in the log message.
- Introduced new logging system based on spdlog https://github.com/gabime/spdlog.git. The transition should be transparent to end users with default settings except that the name of the log file is now opensim.log. Main features are:
  - The ability to customize error level for reporting (in increasing level of verbosity): Off, Critical, Error, Warn, Info, Debug, Trace
  - The ability to start logging to a specified file on the fly.
  - Log file messages are time stamped and the format can be changed by users
  - More details and additional functionality is described in the Developer's Guide, and Doxygen pages of OpenSim::Logger class.
- Add the ActivationCoordinateActuator component, which is a CoordinateActuator with simple activation dynamics (PR #2699).
- Easily convert Matlab matrices and Python NumPy arrays to and from OpenSim Vectors and Matrices. See Matlab example matrixConversions.m and Python example numpy_conversions.py.
- Users have more control over which messages are logged. Messages are now logged to opensim.log instead of out.log and err.log. Users can control logging levels via `Logger::setLevel()`.
- Fix a segfault that occurs when using OpenSim's Python Package with Anaconda's Python on a Mac.
- Expose PropertyHelper class to python bindings to allow editing of objects using the properties interface (useful for editing objects defined in plugins) in python (consistent with Java/Matlab).
- Whitespace is trimmed when reading table metadata for STO, MOT, and CSV files.
- Introduce utilities for creating SimTK::Vectors, linear interpolation, updating table column labels from v3.3 to v4.0 syntax, solving for a function's root using bisection (OpenSim/Common/CommonUtilities.h) ([PR #2808](https://github.com/opensim-org/opensim-core/pull/2808)).
- Introduce utilities for querying, filtering, and resampling TimeSeriesTables (OpenSim/Common/TableUtilities.h) ([PR #2808](https://github.com/opensim-org/opensim-core/pull/2808)).
- StatesTrajectories can now be created from a TimeSeriesTable of states.
- Minor performance improvements (5-10 %) for controller-heavy models (PR #2806)
- `Controller::isEnabled` will now only return whether the particular controller is enabled
  - Previously, it would return `false` if its parent `Model`'s `Model::getAllControllersEnabled` returned `false`
  - The previous behavior would mean that `Controller::setEnabled(true); return Controller::isEnabled();` could return `false`
- When building from source, CMake now outputs more detailed information about dependencies.
- The new Matlab examplePointMass.m shows how to build and simulate a point-mass model.
- Fix OpenSense calibration algorithm to handle models facing an arbitrary direction. The calibration algorithm now aligns one axis of the provided Orientation Sensor data with the x-axis of the base segment (e.g. pelvis) of the model in default pose.
- For PrescribedController, the controls_file column labels can now be absolute paths to actuators (previously, the column labels were required to be actuator names).
- Fixed a critical bug in Induced Accelerations Analysis which prevents analysis to run when external forces are present ([PR #2847](https://github.com/opensim-org/opensim-core/pull/2808)).
- For PrescribedController, the controls_file column labels can now be absolute paths to actuators (previously, the column labels were required to be actuator names).
- CMCTool now supports the setSolveForEquilibrium() method inherited by AbstractTool, which allows users to disable a call to Model::equilibrateMuscles() when running CMC. This setting is true by default, so the default behavior remains the same.
- The Matlab utility osimTableToStruct() now handles column labels that start with a non-letter character by prepending 'a_' instead of 'unlabeled'.
- Removed `Path` abstract base class (PR #2844)
  - Unused by OpenSim and related projects
- Improved the performance of `ComponentPath` (PR #2844)
  - This improves the performance of component-heavy models by ~5-10 %
  - The behavior and interface of `ComponentPath` should remain the same
- The new Matlab CustomStaticOptimization.m guides the user to build their own custom static optimization code.
- Dropped support for separate Kinematics for application of External Loads. ([PR #2770] (https://github.com/opensim-org/opensim-core/pull/2770)).
- Refactored InverseKinematicsSolver to allow for adding (live) Orientation data to track, introduced BufferedOrientationsReference to queue data (PR #2855)
- `opensim.log` will only be created/opened when the first message is logged to it (PR #2880):
  - Previously, `opensim.log` would always be created, even if nothing was logged
- Added a CMake option, `OPENSIM_DISABLE_LOG_FILE` (PR #2880):
  - When set, disables `opensim.log` from being used by the logger by default when the first message is written to the log
  - Log messages are still written to the standard output/error streams
  - Previously, `opensim.log` would always be created - even if nothing was written to it (fixed above)
  - Setting `OPENSIM_DISABLE_LOG_FILE` only disables the automatic creation of `opensim.log`. File logging can still be manually be enabled by calling `Logger::addFileSink()`
  - This flag is `OFF` by default. So standard builds will still observe the existing behavior (`opensim.log` is created).
- Fix bug in visualization of EllipsoidJoint that was not attaching to the correct frame ([PR #2887] (https://github.com/opensim-org/opensim-core/pull/2887))
- Fix bug in error reporting of sensor tracking (PR #2893)
- Throw an exception rather than log an error message when an unrecognized type is encountered in xml/osim files (PR #2914)
- Added ScapulothoracicJoint as a builtin Joint type instead of a plugin (PRs #2877 and #2932)

v4.1
====
- Added `OrientationsReference` as the frame orientation analog to the location of experimental markers. Enables experimentally measured orientations from wearable sensors (e.g. from IMUs) to be tracked by reference frames in the model. A correspondence between the experimental (IMU frame) orientation column label and that of the virtual frame on the `Model` is expected. The `InverseKinematicsSolver` was extended to simultaneously track the `OrientationsReference` if provided. (PR #2412)
- Removed the undocumented `bool dumpName` argument from `Object::dump()` and made the method `const` so it can be safely called on `const` objects. (PR #2412)
- `MarkersReference` convenience constructors were updated to take a const reference to a `MarkerWeightSet` as its second argument. If a `Set` is not empty, then only the markers listed are used as reference signals. That means `InverseKinematicsTool` no longer tracks all experimental markers even those not in the `MarkerWeightSet`. One can quickly track all experimental markers (that have a corresponding model marker) by simply providing an empty `Set`, in which case all markers are assigned the default weight (typically 1.0).
- Model files from very old versions (pre 1.8.1) are not supported, an exception is thrown rather than fail quietly (issue #2395).
- Initializing a Component from an existing Component with correct socket connectees yields invalid paths (issue #2418).
- Reading DataTables from files has been simplified. Reading one table from a file typically uses the Table constructor except when the data-source/file contains multiple tables. (In these cases e.g. C3D files, use C3DFileAdapter.read method, then use functions in C3DFileAdapter to get the individual TimeSeriesTable(s)). Writing tables to files has not changed.
- Exposed convertMillimeters2Meters() in osimC3D.m. This function converts COP and moment data from mm to m and now must be invoked prior to writing force data to file. Previously, this was automatically performed during writing forces to file.
- Methods that operate on SimTK::Vec<n> are now available through Java/Matlab and python bindings to add/subtract/divide/multiply vec<n> contents with a scalar (PR #2558)
- The new Stopwatch class allows C++ API users to easily measure the runtime of their code.
- If finalizeConnections() method was not called on a model after making changes and before printing, an exception is thrown to avoid creating corrupt model files quietly (PR #2529)
- Updated the docopt.cpp dependency so that OpenSim can be compiled with Visual C++ from Visual Studio 2019.
- Added `Blankevoort1991Ligament` force component which represents ligament fibers as non-linear path springs. The force-strain curve has a quadratic toe region at low strains and a linear stiffness region at high strains. (PR #2632)
- Updated Simbody to 3.7 to fix an issue with the simbody-visualizer on macOS 10.15 Catalina.
- On Mac and Linux, we include a shell script opensim-install-command-line.sh to make OpenSim's command-line tools easily accessible.
- Added the compliant SmoothSphereHalfSpaceForce component, for use with direct collocation and Moco.


Converting from v4.0 to v4.1
----------------------------
- The `OpenSim::Array` constructor is now marked explicit, which prevents
  accidental implicit conversion to `Array`. If you relied on this implicit
  conversion, you will need to update your code to use the constructor
  explicitly.

Bug Fixes
---------
- Fixed bug in osimTable2Struct.m for renaming unlabelled markers (PR #2491)
- Fixed bug that resulted in an exception when reading C3D files without forces. Now, if the C3D doesn't contain markers or forces, an empty table will be returned (PR #2421)
- Fix bug that resulted in activations and forces reported for Actuators that are disabled during StaticOptimization (issue #2438) Disabled actuators are now ignored in StaticOptimization.
- OpenSim no longer supports model file formats predating version 1.8.1 (PR #2498)
- FunctionBasedBushingForce now applies damping if specified (it was incorrectly ignored in 4.0) issue #2512
- TRCFileAdapter.write() uses the number of columns and rows in the supplied dataTable to set the "NumMarkers" and "NumRows" Metadata in the output file. Users won't have to set this metadata string manually.  #2510

Documentation
-------------


Other Changes
-------------
- Performance of reading large data files has been significantly improved. A 50MB .sto file would take 10-11 min to read now takes 2-3 seconds. (PR #2399)
- Added Matlab example script of plotting the Force-length properties of muscles in a models; creating an Actuator file from a model;
building and simulating a simple arm model;  using OutputReporters to record and write marker location and coordinate values to file.
- Added Python example that demonstrates how to run an optimization using the cma package and how to avoid an expensive call to `initSystem()` within the objective function. (PR #2604)
- OpenSim 4.1 ships with Python3 bindings as default. It is still possible to create bindings for Python2 if desired by setting CMake variable OPENSIM_PYTHON_VERSION to 2
- For CMake, the option OPENSIM_COPY_DEPENDENCIES option is now an advanced option, and a warning is provided if this option is off but wrapping is turned on.

v4.0
====

Converting from v3.x to v4.0
-----------------------------
- A significant difference between v3.3 and 4.0 is the naming of dependencies. Unique names were not enforced in 3.3, which led to undefined behavior. In 4.0, Component pathnames must be unique. That is a Component must be unique with respect to its peers. A Model named *model* cannot have multiple subcomponents with the name *toes* either as bodies or joints, because the pathname */model/toes* will not uniquely identify the Component. However, multiple *toes* bodies can be used as long as they are not subcomponents of the same Component. For example, a *device* Component with a *toes* Body will have no issues since this *toes* Body has a unique pathname, */model/device/toes*, which is unambiguous. One could also create a multi-legged model, where each leg is identical, with *hip* and *knee* joints and *upper* and *lower* bodies, but each being unique because each `Leg` Component that contains the leg subcomponents, is uniquely named like */model/leg1* and */model/leg4/* and thus all of their subcomponents are unique, e.g.: */model/leg1/knee* vs. */model/leg4/knee*.
- Component naming is more strictly enforced and names with spaces are no longer accepted. Spaces are only allowable as separators for `Output` or `Channel` names that satisfy a list `Input`. (PR #1955)
- The Actuator class has been renamed to ScalarActuator (and `Actuator_` has been renamed to `Actuator`) (PR #126).
  If you have subclassed from Actuator, you must now subclass from ScalarActuator.
- Methods like `Actuator::getForce` are renamed to use "Actuator" instead (e.g., `Actuator::getActuator`) (PR #209).
- Markers are now ModelComponents (PR #188). Code is included for conversion on serialization/de-serialization.
- MarkerSet::addMarker() was removed (PR #1898). Please use Model::addMarker() to add markers to your model.
- `Body::getMassCenter` now returns a `Vec3` instead of taking a `Vec3` reference as an argument (commit cb0697d98).
- The following virtual methods in ModelComponent have been moved:
  - connectToModel -> extendConnectToModel
  - addToSystem -> extendAddToSystem
  - initStateFromProperties -> extendInitStateFromProperties
  - setPropertiesFromState -> extendSetPropertiesFromState

  The original methods (without `extend`) still exist, but they are now non-virtual.
  To invoke `connectToModel` on an entire Model, you still call `Model::connectToModel`.
  This change has been made to make a distinction between the user interface and
  the Component developer (extension) interface. **IMPORTANT** The calls to
  `Super::addToSystem`, etc. in the implementation of these methods must now
  also use the `extend` variants. Otherwise, you will enter into an infinite recursion.
- OpenSim now makes substantial use of C++11 features; if you compile OpenSim, your compiler
  must support C++11. Also, any C++ project in which you use OpenSim must also be compiled with C++11.
- The following components have been upgraded to use Sockets to connect to
  other components they depend on (instead of string properties):
  - ContactGeometry (ContactSphere, ContactHalfSpace, ContactMesh)
- Many of the methods in ScaleTool have now been marked const.
- We created a new unified command line interface that will replace the
  single-tool command line executables (`scale`, `ik`, `id`, `rra`, `cmc`,
  etc.).
  - `scale -S setup.xml` -> `opensim run-tool setup.xml`.
  - `scale -PS` -> `opensim print-xml scale`
  - `scale -PropertyInfo ...` -> `opensim info ...`
  - `versionUpdate ...` -> `opensim update-file ...`
- The `CoordinateSet` property in `Joint` has been replaced with a `coordinates`
  list property and enumerations have been added for accessing the Coordinates
  owned by a Joint. Code like `myPlanarJoint.getCoordinateSet()[0]` now becomes
  `myPlanarJoint.getCoordinate(PlanarJoint::Coord::RotationZ)` (PRs #1116,
  #1210, and #1222).
- The `reverse` property in Joint can no longer be set by the user; Model uses
  SimTK::MultibodyGraphMaker to determine whether joints should be reversed when
  building the multibody system. The joint's transform and coordinates maintain
  a parent->child sense even if the joint has been reversed. For backwards
  compatibility, a joint's parent and child PhysicalFrames are swapped when
  opening a Model if the `reverse` element is set to `true`.
- The `MotionType` of a `Coordinate` is now fully determined by the Joint. The
  user cannot set the `MotionType` for a `Coordinate`. There are instances such
  as in the *leg6dof9musc* and *Rajagopal2015* models, where a `Coordinate` was
  assigned an incorrect type (e.g. when a coordinate of a `CustomJoint` is not a
  measure of a Cartesian angle). In 4.0, the coordinate is correctly marked as
  `Coupled` since a function couples the coordinate value to the angular
  displacement of the patella in Cartesian space. **NOTE**, this causes issues
  (e.g.  opensim-org/opensim-gui#617, #2088) when using kinematics files
  generated in 3.3 (or earlier) where `Rotational` coordinates have been
  converted to degrees. Because OpenSim 4.0 does not recognize the coordinate's
  `MotionType` to be `Rotational` it will not convert it back to radians
  internally. For motion files generated prior to 4.0 where the file has
  `inDegrees=yes`, please use the following conversion utility:
  `updatePre40KinematicsFilesFor40MotionType()`. When loading a pre-4.0 model,
  OpenSim will warn users of any changes in `MotionType` when updating an
   existing model to OpenSim 4.0.
- `Manager::integrate(SimTK::State&)` has been removed and replaced by
  `Manager::integrate(double)`. You must also now call
  `Manager::initialize(SimTK::State&)` before integrating or pass the
  initialization state into a convenience constructor. Here is a
   before-after example (see the documentation in the `Manager` class
   for more details):
  - Before:
    - Manager manager(model);
    - manager.setInitialTime(0.0);
    - manager.setFinalTime(1.0);
    - manager.integrate(state);
  - After:
    - Manager manager(model);
    - state.setTime(0.0);
    - manager.initialize(state);
    - manager.integrate(1.0);
  - After (using a convenience constructor):
    - state.setTime(0.0);
    - Manager manager(model, state);
    - manager.integrate(1.0);
- `Manager::setIntegrator(SimTK::Integrator)` has been removed and replaced by
  `Manager::setIntegratorMethod(IntegratorMethod)` which uses an enum and can
  be used by the MATLAB/Python interface. See the method's documentation for
  examples. Integrator settings are now handled by the Manager through the
  following new functions:
  - setIntegratorAccuracy(double)
  - setIntegratorMinimumStepSize(double)
  - setIntegratorMaximumStepSize(double)
  - setIntegratorInternalStepLimit(int)
- `Muscle::equilibrate(SimTK::State&)` has been removed from the Muscle interface in order to reduce the number and variety of muscle equilibrium methods. `Actuator::computeEquilibrium(SimTK::State&)` is overridden by Muscle and invokes pure virtual `Muscle::computeInitialFiberEquilibrium(SimTK::State&)`.
- `Millard2012EquilibriumMuscle::computeFiberEquilibriumAtZeroVelocity(SimTK::State&)` and `computeInitialFiberEquilibrium(SimTK::State&)` were combined into a single method:
`Millard2012EquilibriumMuscle::computeFiberEquilibrium(SimTK::State&, bool useZeroVelocity)`
where fiber-velocity can be estimated from the state or assumed to be zero if the flag is *true*.
- `Millard2012EquilibriumMuscle::computeInitialFiberEquilibrium(SimTK::State&)` invokes `computeFiberEquilibrium()` with `useZeroVelocity = true` to maintain its previous behavior.
- `Model::replaceMarkerSet()` was removed. (PR #1938) Please use `Model::updMarkerSet()` to edit the model's MarkerSet instead.
- The argument list for `Model::scale()` was changed: the `finalMass` and
  `preserveMassDist` arguments were swapped and the `preserveMassDist` argument
  is no longer optional. The default argument for `preserveMassDist` in OpenSim
  3.3 was `false`. (PR #1994)
- A GeometryPath without PathPoints is considered invalid, since it does not
represent a physical system. You must specify PathPoints to define a valid
GeometryPath for a Muscle, Ligament, PathSpring, etc... that is added to a
Model. (PR #1948)
  - Before (no longer valid):
    ```cpp
    Model model;
    Thelen2003Muscle* muscle = new Thelen2003Muscle("muscle", ...);
    // GeometryPath throws: "A valid path requires at least two PathPoints."
    model.addForce(muscle);
    ```
  - After (now required):
    ```cpp
    Model model;
    Thelen2003Muscle* muscle = new Thelen2003Muscle("muscle", ...);
    // require at least two path points to have a valid muscle GeometryPath
    muscle->addNewPathPoint("p1", ...);
    muscle->addNewPathPoint("p2", ...);
    model.addForce(muscle);
    ```
- The JointReaction analysis interface has changed in a few ways:
  - "express_in_frame" now takes a `Frame` name. "child" and "parent" keywords are also still accepted, provided that no Frame is named "child" or "parent"
  - If the number of elements in "apply_on_bodies" or "express_in_frame" is neither of length 1 or the same length as indicated by "joint_names", an exception is thrown. This was previously a warning.
- Updated wrapping properties


Composing a Component from other components
-------------------------------------------
Component now maintains a list property of *components* which it owns. You add
a (sub) Component to a *parent* Component by calling `addComponent` and passing
a heap allocated (`new Component`) to the parent which you want to take
ownership of the new subcomponent. Ownership determines how the subcomponent is serialized
(appears within the parent) and the order in which of Component interface methods (above)
are propagated to the subcomponent. Access to contained components is provided through
`getComponent<C>(path)` or `getComponentList<C>` where `C` is any Component type (default
is `Component` to get all subcomponents). These methods always traverse down into
a Component's list of components.  All subcomponents that are properties of (and thus owned by)
a parent Component are accessible this way. The Model's typed %Sets and `add####()` methods
are no longer necessary to compose a Model, since any Component can now be composed of
components. `Model` still supports `addd####()` methods and de/serialization of Sets,
but components added via `addComponent` are NOT included in the Sets but contained
in the Component's *components* property list. Details in PR#1014. **Note**, it is now
strictly required that immediate subcomponents have unique names. For example, a Model cannot contain two bodies in its `BodySet` named *tibia* or a Body and a Joint named *toes*, since it is ambiguous as to which *tibia* `Body` or *toes* `Component` is being referenced.

Bug Fixes
---------
- Fixed a typo in one of the method names for AbstractTool verifyUniqueComulnLabels -> verifyUniqueColumnLabels (PR #130)
- Fixed bug where Body VisibleObject was not serialized when writing a model to XML (PR #139)
- Fixed memory leaks in AssemblySolver and using Simtk::XML (PR #176)
- Fixed model mass scaling. When 'preserve mass distribution' is unchecked (GUI) the input mass was previously not respected and the resulting scaled model mass does not equal the input mass. The modelscaler() now alters the body masses and inertias to match the input mass. (PR #230)
- Fixed a bug in the equilibrium solution of Millard and Thelen muscles, where the initial activation and fiber-length values (for solving for equilibrium) were always coming from the default values. This was unnecessary, because unless specified otherwise, the state automatically contains the default values. This fixes an issue where initial states activations from a file were not respected by the Forward Tool and instead, the initial activations would revert to the model defaults. (PR #272)
- Fixed a bug where MuscleAnalysis was producing empty moment arm files. We now avoid creating empty Moment and MomentArm storage files when `_computeMoments` is False. (PR #324)
- Fixed bug causing the muscle equilibrium solve routine in both Thelen2003Muscle and Millard2012EquilibriumMuscle to fail to converge and erroneously return the minimum fiber length. The fix added a proper reduction in step-size when errors increase and limiting the fiber-length to its minimum. (PR #1728)
- Fixed a bug where Models with Bodies and Joints (and other component types) with the same name were loaded without error. Duplicately named Bodies were simply being ignored and only the first Body of that name in the BodySet was being used, for example, to connect a Body to its parent via its Joint, or to affix path points to its respective Body. Now, duplicate names are flagged and renamed so they are uniquely identified. (PR #1887)
- Fixed bug and speed issue with `model.setStateVariableValues()` caused by enforcing constraints after each coordinate value was being set (PR #1911). Removing the automatic enforcement of constraints makes setting all state values much faster, but also requires calling `model.assemble()` afterwards. Enforcing constraints after setting each coordinate value individually was also incorrect, since it neglected the effect of other coordinate changes have on the current coordinate. All coordinate values must be set before enforcing constraints.
- Fixed a bug that resulted in incorrect Ligament resting lengths after scaling.
  (PR #1994)

New Classes
-----------
- Added a BodyActuator component, which applies a spatial force on a specified Point of a Body (PR #126)
- Created Frame, PhysicalFrame, OffsetFrame, PhysicalOffsetFrame, Station and Marker ModelComponents (PR #188, PR #325, PR #339). Marker did not previously comply with the Model Component interface.
- A Body is a PhysicalFrame
- Connections to Bodies upgraded to PhysicalFrames and locations on these frames are now represented by PhysicalOffsetFrame (PR #370)
- Joints were refactored so that the base Joint manages the parent and child frame connections, including the definition of local PhysicalOffsetFrames to handle offsets defined as separate location and orientation properties. (PR #589)
- The WeldConstraint and BushingForces (BushingForce, CoupledBushingForce, FunctionBasedBushingForce, and ExpressionBasedBushingForce) were similarly unified (like Joints) to handle the two Frames that these classes require to operate. A LinkTwoFrames intermediate class was introduced to house the common operations. Convenience constructors for WeldConstraint and BushingFrames were affected and now require the name of the Component as the first argument. (PR #649)
- The new StatesTrajectory class allows users to load an exact representation of previously-computed states from a file. (PR #730)
- Added Point as a new base class for all points, which include: Station, Marker, and PathPoints

- Added OutputReporter as an Analysis so that users can use the existing AnalyzeTool and ForwardTool to extract Output values of interest, without modifications to the GUI. (PR #1991)


Removed Classes
---------------
The following classes are no longer supported in OpenSim and are removed in OpenSim 4.0.
- Muscle class `ContDerivMuscle_Depredated`.

MATLAB and Python interfaces
----------------------------
- The SimbodyMatterSubsystem class--which provides operators related to the mass
matrix, Jacobians, inverse dynamics, etc.--is now accessible in MATLAB and
Python (PR #930).
- Changed wrapping of `SimTK::Array_<OpenSim::CoordinateReference>` from `ArrayCoordinateReference` to `SimTKArrayCoordinateReference` for consistency with other classes. (PR #1842)

MATLAB interface
----------------
- The configureOpenSim.m function should no longer require administrator
  privileges for most users, and gives more verbose output to assist with
  troubleshooting.
- New MATLAB examples were added: Hopper-Device and Knee-Reflex.

Python interface
----------------
- Improved error handling. Now, OpenSim's error messages show up as exceptions
in Python.
- The Python bindings can now be built for Python 3 (as well as Python 2).

Other Changes
-------------
- Support for compiling the source code with Microsoft Visual Studio 2017.
- There is now a formal CMake mechanism for using OpenSim in your own C++
  project. See cmake/SampleCMakeLists.txt. (PR #187)
- Substantial cleanup of the internal CMake scripts.
- Lepton was upgraded to the latest version (PR #349)
- Made Object::print a const member function (PR #191)
- Improved the testOptimization/OptimizationExample to reduce the runtime (PR #416)
- InverseKinematics tool outputs marker error .sto file if report error flag is true.
- Marker location file output name in IK changed to reflect trial name for batch processing.
- Created a method `ScaleTool::run()`, making it easier to run the Scale Tool
programmatically in MATLAB or python.
- Thelen2003Muscle, Millard2012EquilibriumMuscle, and
  Millard2012AccelerationMuscle now throw an exception if the force equilibrium
  calculation fails to converge (PR #1201).
- Thelen2003Muscle and Millard2012EquilibriumMuscle no longer clamp excitations (i.e. controls)
  internally. If controls are out of bounds an Exception is thrown. Also, the
  `min_control` property now defaults to the `minimum_activation`. It is the
  responsibility of the controller (or solver) to provide controls that are
  within the valid ranges defined by the Actuators and that includes the
  specific bounds of Muscle models. (PR #1548)
- The `buildinfo.txt` file, which contains the name of the compiler used to
  compile OpenSim and related information, is now named `OpenSim_buildinfo.txt`
  and may be installed in a different location.
- macOS and Linux users should no longer need to set `LD_LIBRARY_PATH` or
  `DYLD_LIBRARY_PATH` to use OpenSim libraries.
- The `scale()` method was removed from the `SimbodyEngine` class (the contents
  were moved into `Model::scale()`). (PR #1994)
- Any class derived from ModelComponent can now add its own implementation of
  `extendPreScale()`, `extendScale()`, and/or `extendPostScale()` to control how
  its properties are updated during scaling. (PR #1994)
- The source code for the "From the Ground Up: Building a Passive Dynamic
  Walker Example" was added to this repository.
- OpenSim no longer looks for the simbody-visualizer using the environment
  variable `OPENSIM_HOME`. OpenSim uses `PATH` instead.
- The Thelen2003Muscle now depend on separate components for modeling pennation,
  and activation dynamics.

Documentation
-------------
- Improved Doxygen layout and fixed several bugs and warnings (various)
- All mentions of SimTK/Simbody classes in OpenSim's Doxygen now provide links directly to SimTK/Simbody's doxygen.
- Added a detailed README.md wtith build instructions, as well as guides to contributing and developing (CONTRIBUTING.md).
- Included GIFs in Doxygen for several commonly used Joint types<|MERGE_RESOLUTION|>--- conflicted
+++ resolved
@@ -46,16 +46,13 @@
 - Added `Model::calcForceContributionsSum()`, a wrapper method for `GeneralForceSubsystem` for efficiently 
   calculating a subset of a model's body and mobility forces. (#3755) 
 - Added `Force::getForceIndex()` to allow accessing the `SimTK::ForceIndex` for force elements. (#3755) 
-<<<<<<< HEAD
+- Improved performance in `MultivariatePolynomialFunction` and added convenience methods for automatically generating function derivatives (#3767).
+- Added options to `PolynomialPathFitter` for including moment arm and lengthening speed functions in generated `FunctionBasedPath`s (#3767).
 - Fixed a bug in SimulationUtilities::analyze<T> that would provide an incorrectly sized control vector to 
   the model if controls were missing from the input controls table. (#TODO)
 - Added InputController, an intermediate abstract class of Controller that provides supports for controllers 
   that map scalar control values from a list Input (connected to Outputs from one or more ModelComponents) 
   to model actuator controls. (#TODO)
-=======
-- Improved performance in `MultivariatePolynomialFunction` and added convenience methods for automatically generating function derivatives (#3767).
-- Added options to `PolynomialPathFitter` for including moment arm and lengthening speed functions in generated `FunctionBasedPath`s (#3767).
->>>>>>> 6e4577d9
 
 v4.5
 ====
