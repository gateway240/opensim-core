This document lists the changes to `opensim-core` that are
introduced with each new version, starting with version 4.0. When possible, we provide the
GitHub issues or pull requests that
are related to the items below. If there is no issue or pull
request related to the change, then we may provide the commit.

This is not a comprehensive list of changes but rather a hand-curated collection of the more notable ones. For a comprehensive history, see the [OpenSim Core GitHub repo](https://github.com/opensim-org/opensim-core).

v4.6
====
- Added support for list `Socket`s via the macro `OpenSim_DECLARE_LIST_SOCKET`. The macro-generated method 
  `appendSocketConnectee_*` can be used to connect `Object`s to a list `Socket`. In addition, `Component` and Socket have 
  new `getConnectee` overloads that take an index to a desired object in the list `Socket` (#3652).
- Added `ComponentPath::root()`, which returns a `ComponentPath` equivalent to "/"
- `ComponentPath` is now less-than (`<`) comparable, making it usable in (e.g.) `std::map`
- `ComponentPath` now has a `std::hash<T>` implementation, making it usable in (e.g.) `std::unordered_map`
- Added `.clear()` and `.empty()` to `ComponentPath` for more parity with `std::string`'s semantics
- Added `tryGetSocket` and `tryUpdSocket` to the `Component` interface, which provides a non-throwing way of
  querying a component's sockets by name (#3673)
- Added `tryGetOutput` and `tryUpdOutput` to the `Component` interface, which provides a non-throwing way of
  querying a component's outputs by name (#3673)
- The XMLDocument that is held within OpenSim::Object is now reference-counted, to help ensure
  it is freed (e.g. when an exception is thrown)
- Calling `getConnectee` no longer strongly requires that `finalizeConnection` has been called on the socket. The
  implementation will now fall back to the (slower) method of following the socket's connectee path property. This
  is useful if (e.g.) following sockets *during* a call to `Component::finalizeConnections`
- `Controller` now manages the list of controlled actuators using a list `Socket` instead of a `Set<Actuators>` (#3683).
  The `actuator_list` property has been removed from `Controller` in lieu of the list `Socket`, which appears as 
  `socket_actuators` in the XML. This change also necessitated the addition of an added `initSystem()` call in
  `AbstractTool::updateModelForces()` so that connected actuators have the same root component as the `Model`
  at the time of `Socket` connection. Finally, `PrescribedController::prescribeControlForActuator(int, Function*)` is
  now deprecated in favor of `PrescribedController::prescribeControlForActuator(const std::string&, Function*)`.
- Bumped the version of `ezc3d` to 1.5.8, which can now deal properly with Type-3 force platforms and c3d from Shadow
<<<<<<< HEAD
- Models with `PrescribedController`s are now supported by Moco (#3701). Controls for actuators controlled by 
  `PrescribedController`s are now excluded from the optimization problem.

=======
- Added `StationDefinedFrame` component, which is a `Frame` component that automatically computes its position and
  orientation from `Station`s in the model
>>>>>>> b1c35877

v4.5
====
- Added `AbstractGeometryPath` which is a base class for `GeometryPath` and other path types (#3388). All path-based
forces now own the property `path` of type `AbstractGeometryPath` instead of the `GeometryPath` unnamed property. Getters
and setters have been added to these forces to provide access to concrete path types (e.g., `updPath<T>`). In `Ligament`
and `Blankevoort1991Ligament`, usages of `get_GeometryPath`, `upd_GeometryPath`, etc., need to be updated to
`getGeometryPath`, `updGeometryPath`, etc., or a suitable alternative.
- Fixed a minor memory leak when calling `OpenSim::CoordinateCouplerConstraint::setFunction` (#3541)
- Increase the number of input dimensions supported by `MultivariatePolynomialFunction` to 6 (#3386)
- Added `Assertion.h` and associated `OPENSIM_ASSERT*` macros (#3531)
- Replaced uses of `assert` with `OPENSIM_ASSERT`, so that assertion may be configured via cmake in the future, and
  so that OpenSim (esp. debug builds) throw instead of terminating the process (#3531)
- Fixed mis-indexing into an `OpenSim::ObjectProperty` now throws an exception rather than segfaulting (#3347)
- `PointToPointSpring` now throws an exception on finalizing connections if both sides of the spring
  are connected to the same base frame (#3485)
- Clarified that `OpenSim::Controller`'s `actuator_list` takes a list of actuator names, rather than paths (#3484)
- Deleting elements from an `OpenSim::Coordinate` range now throws an exception during `finalizeFromProperties` (previously:
  it would let you do it, and throw later when `Coordinate::getMinRange()` or `Coordinate::getMaxRange()` were called, #3532)
- Added `FunctionBasedPath`, a class for representing paths in `Force`s based on `Function` objects (#3389)
- Introduced the method `Model::getCoordinateNamesInMultibodyTreeOrder` for convenient access to internal coordinate ordering for scripting users (#3569)
- Fixed a bug where constructing a `ModelProcessor` from a `Model` object led to an invalid `Model`
- Added `LatinHypercubeDesign`, a class for generating Latin hypercube designs using random and algorithm methods (#3570)
- Refactor c3dExport.m file as a Matlab function (#3501), also expose method to allow some operations on tableColumns
  (multiplyAssign) to speed up data processing.
- Fixed xml-related memory leaks that were occuring when deserializing OpenSim models. (Issue #3537, PR #3594)
- Fixed a minor bug when the locally installed package (via `pip`) couldn't find the dependencies (PR #3593). Added `data_files` argument to the `setup.py` to copy all the dependencies into the opensim package folder in the Python environment.
- Added `PolynomialPathFitter`, A utility class for fitting a set of `FunctionBasedPath`s to existing geometry-path in 
  an OpenSim model using `MultivariatePolynomialFunction`s (#3390)
- Added `examplePolynomialPathFitter.py`, a scripting example that demonstrates how to use `PolynomialPathFitter` (#3607)
- Fixed a bug where using `to_numpy()` to convert `RowVectorView`s to Python arrays returned incorrect data (#3613)
- Bumped the version of `ezc3d` which can now Read Kistler files
- Updated scripting method addTableMetaDataString to support overwriting metadata value for an existing key (#3589)
- Exposed simbody methods to obtain GravityForces, MobilityForces and BodyForces (#3490)
- Simbody was updated such that the headers it transitively exposes to downstream projects are compatible with C++20 (#3619)
- Moved speed computation from `computeForce` in children of `ScalarActuator` to dedicated `getSpeed` function.
- Fix type problem with BufferedOrientationReference (Issue #3415, PR #3644)
- Fixed setting the color of a PathSpring's GeometryPath should now update the color of the PathSpring geometry


v4.4.1
======
- IMU::calcGyroscopeSignal() now reports angular velocities in the IMU frame.
- Update `report.py` to set specific colors for plotted trajectories
- Made `Component::getSocketNames` a `const` member method (previously: non-const)
- Added `ModOpReplaceMusclesWithPathActuators` to the list of available model operators in `ModelOperators.h`
- Modifed the swig interface files to make OpenSim::PathPointSet adopt new PathPoints inserted into it. (Issue #3276)
- Remove references to obsoleted dependency BTK, use ezc3d exclusively.
- Fixed an issue with IPOPT libraries when building OpenSim with `OPENSIM_WITH_CASADI = ON` but `OPENSIM_WITH_TROPTER = OFF` (Issue #3267).
- Removed all references to deprecated environment variable `OPENSIM_HOME`.
- Fix issue where templatized Property classes are not available to Objects defined in plugins.
- Minimum supported version for Java is now 1.8 in the cmake files (Issue #3215).
- Fix CSV file adapter hanging on csv files that are missing end-header (issue #2432).
- Improve documentation for MotionType to serve scripting users (Issue #3324).
- Drop support for 32-bit Matlab in build system since Matlab stopped providing 32-bit distributions (issue #3373).
- Hotfixed body inertia not being updated after changing the 'inertia' property of a body (Issue #3395).
- Fixed segfault that can occur when working with OpenSim::Models that are initialized from invalid XML (osim) data (#3409)
- Deduplicated `SmoothSegmentedFunction` data when constructing the muscle curves (#3442).
- Added `OpenSim::AbstractSocket::canConnectTo(Object const&) const`, for faster socket connectivity checks (#3451)
- Fixed the `CoordinateCouplerConstraint` bug preventing functions with multiple independent coordinates (#3435)
- Removed memory leak tests from `testInitState` and `testComponents`, because external analyzers (e.g. libASAN) are better-suited to this (#3459)
- Fixed `CMC_TaskSet` memory leak whenever it is copied (#3457)
- Added `SIMBODY_EXTRA_CMAKE_ARGS` to `dependencies/CMakeLists.txt`, which lets integrators customize Simbody via the OpenSim superbuild (#3455)
- Fixed out-of-bounds memory access in testAssemblySolver (#3460)
- The property, input, output, and socket macros (e.g. OpenSim_DECLARE_PROPERTY) can now be used outside of the OpenSim namespace
  and no longer require a `using namespace OpenSim;` declaration in order to work (#3468)
- Fixed runtime segfault that can occur when trying to use a `WrapObject` that is not a child of a `PhysicalFrame` (#3465)
- Fixed issues #3083 #2575 where analog data is not pulled out from c3d files, a a new function getAnalogDataTable() has been added to the C3DFileAdapter
- Fixed segfault that can occur when building models with unusual joint topologies (it now throws an `OpenSim::Exception` instead, #3299)
- Add `calcMomentum`, `calcAngularMomentum`, `calcLinearMomentum`, and associated `Output`s to `Model` (#3474)
- Fix issue where a different __init__.py is used by conda package and dev environment, the fix allows developers to install local builds into conda. (#3502)
- Changed control points in `SegmentedQuinticBezierToolkit` to be of `SimTK::Vec6` type instead of `SimTK::Vector` (#3481).
- Added a cylinder wrapping test: `testWrapCylinder.cpp` (#3498)


v4.4
====
- Updated ezc3d to version 1.5.0 which better manages the events defined in a c3d file.
- Fixed an issue that could happen sometimes with ScaleTool where loading the model file or marker set file could fail if the file was given as an absolute path (Issue #3109, PR #3110)
- Fixed an issue with SWIG with `OpenSim::Body::getRotationInGround()` where it would return an object without the correct `SimTK::Rotation` methods.
- Fixed OpenSim::Arrow start_point property being ignored
- Fixed objects being set as not up to date with their properties by finalizeFromProperties
- Throw exception if body masses are either NaN or -ve (Issue #3130)
- Fixed issue #3176 where McKibbenActuator is not registered and can't be serialized to XML files
- Fixed issue #3191 where CustomJoint coordinates ordering in model files affects coordinate definitions.
- Fixed issue #3220 Memory leak running InverseKinematicsTool repeatedly and using Kinematics analysis.


v4.3
====
- Introduced IMU component that models a typical Inertial Measurement Unit (IMU) with corresponding outputs for orientation, accelerometer, and gyroscope signals.
- Introduced IMUDataReporter (analysis) to record signals from IMU components placed on models.
- Fixed a bug with Actuation analysis that would lead to extra columns in the output when an actuator is disabled (Issue #2977).
- Fix issue where including path in output file name caused output to not be written without warning, now warning is given and file is written (Issue #3042).
- Fix copy-paste bug in reporting orientation errors (Issue #2893, fixed by Henrik-Norgren).
- Upgrade bindings to use SWIG version 4.0 (allowing doxygen comments to carry over to Java/Python files).
- Added createSyntheticIMUAccelerationSignals() to SimulationUtilities to generate "synthetic" IMU accelerations based on passed in state trajectory.
- Fixed incorrect header information in BodyKinematics file output
- Fixed bug applying non-uniform scaling to inertia matrix of a Body due to using local vaiable of type SysMat33 (Issue #2871).
- Default build to python 3.8 and numpy 1.20 (special instructions for using python 3.8+ on windows at https://simtk-confluence.stanford.edu/display/OpenSim/Scripting+in+Python)

v4.2
====
- Fixed a bug with InverseDynamicsTool/InverseDynamicsSolver to account for cases where a model has extra slots in its `State`'s "q" (PR #2971)
- Added Bhargava2004SmoothedMuscleMetabolics, a smoothed version of the Bhargava metabolics model designed for gradient-based optimization (i.e., Moco).
- Fixed a bug in Millard2012EquilibriumMuscle::extendFinalizeFromProperties(): the end point slopes on the inverse force velocity curves are constrained to yield a valid curve. A warning is noted in the log if the slopes are small enough that numerical integration might be slow.
- Added logging to Millard2012EquilibriumMuscle::extendFinalizeFromProperties(): whenever an internal setting is changed automatically these changes are noted in the log. To avoid seeing these messages, update the corresponding properties in the .osim file to the values noted in the log message.
- Introduced new logging system based on spdlog https://github.com/gabime/spdlog.git. The transition should be transparent to end users with default settings except that the name of the log file is now opensim.log. Main features are:
  - The ability to customize error level for reporting (in increasing level of verbosity): Off, Critical, Error, Warn, Info, Debug, Trace
  - The ability to start logging to a specified file on the fly.
  - Log file messages are time stamped and the format can be changed by users
  - More details and additional functionality is described in the Developer's Guide, and Doxygen pages of OpenSim::Logger class.
- Add the ActivationCoordinateActuator component, which is a CoordinateActuator with simple activation dynamics (PR #2699).
- Easily convert Matlab matrices and Python NumPy arrays to and from OpenSim Vectors and Matrices. See Matlab example matrixConversions.m and Python example numpy_conversions.py.
- Users have more control over which messages are logged. Messages are now logged to opensim.log instead of out.log and err.log. Users can control logging levels via `Logger::setLevel()`.
- Fix a segfault that occurs when using OpenSim's Python Package with Anaconda's Python on a Mac.
- Expose PropertyHelper class to python bindings to allow editing of objects using the properties interface (useful for editing objects defined in plugins) in python (consistent with Java/Matlab).
- Whitespace is trimmed when reading table metadata for STO, MOT, and CSV files.
- Introduce utilities for creating SimTK::Vectors, linear interpolation, updating table column labels from v3.3 to v4.0 syntax, solving for a function's root using bisection (OpenSim/Common/CommonUtilities.h) ([PR #2808](https://github.com/opensim-org/opensim-core/pull/2808)).
- Introduce utilities for querying, filtering, and resampling TimeSeriesTables (OpenSim/Common/TableUtilities.h) ([PR #2808](https://github.com/opensim-org/opensim-core/pull/2808)).
- StatesTrajectories can now be created from a TimeSeriesTable of states.
- Minor performance improvements (5-10 %) for controller-heavy models (PR #2806)
- `Controller::isEnabled` will now only return whether the particular controller is enabled
  - Previously, it would return `false` if its parent `Model`'s `Model::getAllControllersEnabled` returned `false`
  - The previous behavior would mean that `Controller::setEnabled(true); return Controller::isEnabled();` could return `false`
- When building from source, CMake now outputs more detailed information about dependencies.
- The new Matlab examplePointMass.m shows how to build and simulate a point-mass model.
- Fix OpenSense calibration algorithm to handle models facing an arbitrary direction. The calibration algorithm now aligns one axis of the provided Orientation Sensor data with the x-axis of the base segment (e.g. pelvis) of the model in default pose.
- For PrescribedController, the controls_file column labels can now be absolute paths to actuators (previously, the column labels were required to be actuator names).
- Fixed a critical bug in Induced Accelerations Analysis which prevents analysis to run when external forces are present ([PR #2847](https://github.com/opensim-org/opensim-core/pull/2808)).
- For PrescribedController, the controls_file column labels can now be absolute paths to actuators (previously, the column labels were required to be actuator names).
- CMCTool now supports the setSolveForEquilibrium() method inherited by AbstractTool, which allows users to disable a call to Model::equilibrateMuscles() when running CMC. This setting is true by default, so the default behavior remains the same.
- The Matlab utility osimTableToStruct() now handles column labels that start with a non-letter character by prepending 'a_' instead of 'unlabeled'.
- Removed `Path` abstract base class (PR #2844)
  - Unused by OpenSim and related projects
- Improved the performance of `ComponentPath` (PR #2844)
  - This improves the performance of component-heavy models by ~5-10 %
  - The behavior and interface of `ComponentPath` should remain the same
- The new Matlab CustomStaticOptimization.m guides the user to build their own custom static optimization code.
- Dropped support for separate Kinematics for application of External Loads. ([PR #2770] (https://github.com/opensim-org/opensim-core/pull/2770)).
- Refactored InverseKinematicsSolver to allow for adding (live) Orientation data to track, introduced BufferedOrientationsReference to queue data (PR #2855)
- `opensim.log` will only be created/opened when the first message is logged to it (PR #2880):
  - Previously, `opensim.log` would always be created, even if nothing was logged
- Added a CMake option, `OPENSIM_DISABLE_LOG_FILE` (PR #2880):
  - When set, disables `opensim.log` from being used by the logger by default when the first message is written to the log
  - Log messages are still written to the standard output/error streams
  - Previously, `opensim.log` would always be created - even if nothing was written to it (fixed above)
  - Setting `OPENSIM_DISABLE_LOG_FILE` only disables the automatic creation of `opensim.log`. File logging can still be manually be enabled by calling `Logger::addFileSink()`
  - This flag is `OFF` by default. So standard builds will still observe the existing behavior (`opensim.log` is created).
- Fix bug in visualization of EllipsoidJoint that was not attaching to the correct frame ([PR #2887] (https://github.com/opensim-org/opensim-core/pull/2887))
- Fix bug in error reporting of sensor tracking (PR #2893)
- Throw an exception rather than log an error message when an unrecognized type is encountered in xml/osim files (PR #2914)
- Added ScapulothoracicJoint as a builtin Joint type instead of a plugin (PRs #2877 and #2932)

v4.1
====
- Added `OrientationsReference` as the frame orientation analog to the location of experimental markers. Enables experimentally measured orientations from wearable sensors (e.g. from IMUs) to be tracked by reference frames in the model. A correspondence between the experimental (IMU frame) orientation column label and that of the virtual frame on the `Model` is expected. The `InverseKinematicsSolver` was extended to simultaneously track the `OrientationsReference` if provided. (PR #2412)
- Removed the undocumented `bool dumpName` argument from `Object::dump()` and made the method `const` so it can be safely called on `const` objects. (PR #2412)
- `MarkersReference` convenience constructors were updated to take a const reference to a `MarkerWeightSet` as its second argument. If a `Set` is not empty, then only the markers listed are used as reference signals. That means `InverseKinematicsTool` no longer tracks all experimental markers even those not in the `MarkerWeightSet`. One can quickly track all experimental markers (that have a corresponding model marker) by simply providing an empty `Set`, in which case all markers are assigned the default weight (typically 1.0).
- Model files from very old versions (pre 1.8.1) are not supported, an exception is thrown rather than fail quietly (issue #2395).
- Initializing a Component from an existing Component with correct socket connectees yields invalid paths (issue #2418).
- Reading DataTables from files has been simplified. Reading one table from a file typically uses the Table constructor except when the data-source/file contains multiple tables. (In these cases e.g. C3D files, use C3DFileAdapter.read method, then use functions in C3DFileAdapter to get the individual TimeSeriesTable(s)). Writing tables to files has not changed.
- Exposed convertMillimeters2Meters() in osimC3D.m. This function converts COP and moment data from mm to m and now must be invoked prior to writing force data to file. Previously, this was automatically performed during writing forces to file.
- Methods that operate on SimTK::Vec<n> are now available through Java/Matlab and python bindings to add/subtract/divide/multiply vec<n> contents with a scalar (PR #2558)
- The new Stopwatch class allows C++ API users to easily measure the runtime of their code.
- If finalizeConnections() method was not called on a model after making changes and before printing, an exception is thrown to avoid creating corrupt model files quietly (PR #2529)
- Updated the docopt.cpp dependency so that OpenSim can be compiled with Visual C++ from Visual Studio 2019.
- Added `Blankevoort1991Ligament` force component which represents ligament fibers as non-linear path springs. The force-strain curve has a quadratic toe region at low strains and a linear stiffness region at high strains. (PR #2632)
- Updated Simbody to 3.7 to fix an issue with the simbody-visualizer on macOS 10.15 Catalina.
- On Mac and Linux, we include a shell script opensim-install-command-line.sh to make OpenSim's command-line tools easily accessible.
- Added the compliant SmoothSphereHalfSpaceForce component, for use with direct collocation and Moco.


Converting from v4.0 to v4.1
----------------------------
- The `OpenSim::Array` constructor is now marked explicit, which prevents
  accidental implicit conversion to `Array`. If you relied on this implicit
  conversion, you will need to update your code to use the constructor
  explicitly.

Bug Fixes
---------
- Fixed bug in osimTable2Struct.m for renaming unlabelled markers (PR #2491)
- Fixed bug that resulted in an exception when reading C3D files without forces. Now, if the C3D doesn't contain markers or forces, an empty table will be returned (PR #2421)
- Fix bug that resulted in activations and forces reported for Actuators that are disabled during StaticOptimization (issue #2438) Disabled actuators are now ignored in StaticOptimization.
- OpenSim no longer supports model file formats predating version 1.8.1 (PR #2498)
- FunctionBasedBushingForce now applies damping if specified (it was incorrectly ignored in 4.0) issue #2512
- TRCFileAdapter.write() uses the number of columns and rows in the supplied dataTable to set the "NumMarkers" and "NumRows" Metadata in the output file. Users won't have to set this metadata string manually.  #2510

Documentation
-------------


Other Changes
-------------
- Performance of reading large data files has been significantly improved. A 50MB .sto file would take 10-11 min to read now takes 2-3 seconds. (PR #2399)
- Added Matlab example script of plotting the Force-length properties of muscles in a models; creating an Actuator file from a model;
building and simulating a simple arm model;  using OutputReporters to record and write marker location and coordinate values to file.
- Added Python example that demonstrates how to run an optimization using the cma package and how to avoid an expensive call to `initSystem()` within the objective function. (PR #2604)
- OpenSim 4.1 ships with Python3 bindings as default. It is still possible to create bindings for Python2 if desired by setting CMake variable OPENSIM_PYTHON_VERSION to 2
- For CMake, the option OPENSIM_COPY_DEPENDENCIES option is now an advanced option, and a warning is provided if this option is off but wrapping is turned on.

v4.0
====

Converting from v3.x to v4.0
-----------------------------
- A significant difference between v3.3 and 4.0 is the naming of dependencies. Unique names were not enforced in 3.3, which led to undefined behavior. In 4.0, Component pathnames must be unique. That is a Component must be unique with respect to its peers. A Model named *model* cannot have multiple subcomponents with the name *toes* either as bodies or joints, because the pathname */model/toes* will not uniquely identify the Component. However, multiple *toes* bodies can be used as long as they are not subcomponents of the same Component. For example, a *device* Component with a *toes* Body will have no issues since this *toes* Body has a unique pathname, */model/device/toes*, which is unambiguous. One could also create a multi-legged model, where each leg is identical, with *hip* and *knee* joints and *upper* and *lower* bodies, but each being unique because each `Leg` Component that contains the leg subcomponents, is uniquely named like */model/leg1* and */model/leg4/* and thus all of their subcomponents are unique, e.g.: */model/leg1/knee* vs. */model/leg4/knee*.
- Component naming is more strictly enforced and names with spaces are no longer accepted. Spaces are only allowable as separators for `Output` or `Channel` names that satisfy a list `Input`. (PR #1955)
- The Actuator class has been renamed to ScalarActuator (and `Actuator_` has been renamed to `Actuator`) (PR #126).
  If you have subclassed from Actuator, you must now subclass from ScalarActuator.
- Methods like `Actuator::getForce` are renamed to use "Actuator" instead (e.g., `Actuator::getActuator`) (PR #209).
- Markers are now ModelComponents (PR #188). Code is included for conversion on serialization/de-serialization.
- MarkerSet::addMarker() was removed (PR #1898). Please use Model::addMarker() to add markers to your model.
- `Body::getMassCenter` now returns a `Vec3` instead of taking a `Vec3` reference as an argument (commit cb0697d98).
- The following virtual methods in ModelComponent have been moved:
  - connectToModel -> extendConnectToModel
  - addToSystem -> extendAddToSystem
  - initStateFromProperties -> extendInitStateFromProperties
  - setPropertiesFromState -> extendSetPropertiesFromState

  The original methods (without `extend`) still exist, but they are now non-virtual.
  To invoke `connectToModel` on an entire Model, you still call `Model::connectToModel`.
  This change has been made to make a distinction between the user interface and
  the Component developer (extension) interface. **IMPORTANT** The calls to
  `Super::addToSystem`, etc. in the implementation of these methods must now
  also use the `extend` variants. Otherwise, you will enter into an infinite recursion.
- OpenSim now makes substantial use of C++11 features; if you compile OpenSim, your compiler
  must support C++11. Also, any C++ project in which you use OpenSim must also be compiled with C++11.
- The following components have been upgraded to use Sockets to connect to
  other components they depend on (instead of string properties):
  - ContactGeometry (ContactSphere, ContactHalfSpace, ContactMesh)
- Many of the methods in ScaleTool have now been marked const.
- We created a new unified command line interface that will replace the
  single-tool command line executables (`scale`, `ik`, `id`, `rra`, `cmc`,
  etc.).
  - `scale -S setup.xml` -> `opensim run-tool setup.xml`.
  - `scale -PS` -> `opensim print-xml scale`
  - `scale -PropertyInfo ...` -> `opensim info ...`
  - `versionUpdate ...` -> `opensim update-file ...`
- The `CoordinateSet` property in `Joint` has been replaced with a `coordinates`
  list property and enumerations have been added for accessing the Coordinates
  owned by a Joint. Code like `myPlanarJoint.getCoordinateSet()[0]` now becomes
  `myPlanarJoint.getCoordinate(PlanarJoint::Coord::RotationZ)` (PRs #1116,
  #1210, and #1222).
- The `reverse` property in Joint can no longer be set by the user; Model uses
  SimTK::MultibodyGraphMaker to determine whether joints should be reversed when
  building the multibody system. The joint's transform and coordinates maintain
  a parent->child sense even if the joint has been reversed. For backwards
  compatibility, a joint's parent and child PhysicalFrames are swapped when
  opening a Model if the `reverse` element is set to `true`.
- The `MotionType` of a `Coordinate` is now fully determined by the Joint. The
  user cannot set the `MotionType` for a `Coordinate`. There are instances such
  as in the *leg6dof9musc* and *Rajagopal2015* models, where a `Coordinate` was
  assigned an incorrect type (e.g. when a coordinate of a `CustomJoint` is not a
  measure of a Cartesian angle). In 4.0, the coordinate is correctly marked as
  `Coupled` since a function couples the coordinate value to the angular
  displacement of the patella in Cartesian space. **NOTE**, this causes issues
  (e.g.  opensim-org/opensim-gui#617, #2088) when using kinematics files
  generated in 3.3 (or earlier) where `Rotational` coordinates have been
  converted to degrees. Because OpenSim 4.0 does not recognize the coordinate's
  `MotionType` to be `Rotational` it will not convert it back to radians
  internally. For motion files generated prior to 4.0 where the file has
  `inDegrees=yes`, please use the following conversion utility:
  `updatePre40KinematicsFilesFor40MotionType()`. When loading a pre-4.0 model,
  OpenSim will warn users of any changes in `MotionType` when updating an
   existing model to OpenSim 4.0.
- `Manager::integrate(SimTK::State&)` has been removed and replaced by
  `Manager::integrate(double)`. You must also now call
  `Manager::initialize(SimTK::State&)` before integrating or pass the
  initialization state into a convenience constructor. Here is a
   before-after example (see the documentation in the `Manager` class
   for more details):
  - Before:
    - Manager manager(model);
    - manager.setInitialTime(0.0);
    - manager.setFinalTime(1.0);
    - manager.integrate(state);
  - After:
    - Manager manager(model);
    - state.setTime(0.0);
    - manager.initialize(state);
    - manager.integrate(1.0);
  - After (using a convenience constructor):
    - state.setTime(0.0);
    - Manager manager(model, state);
    - manager.integrate(1.0);
- `Manager::setIntegrator(SimTK::Integrator)` has been removed and replaced by
  `Manager::setIntegratorMethod(IntegratorMethod)` which uses an enum and can
  be used by the MATLAB/Python interface. See the method's documentation for
  examples. Integrator settings are now handled by the Manager through the
  following new functions:
  - setIntegratorAccuracy(double)
  - setIntegratorMinimumStepSize(double)
  - setIntegratorMaximumStepSize(double)
  - setIntegratorInternalStepLimit(int)
- `Muscle::equilibrate(SimTK::State&)` has been removed from the Muscle interface in order to reduce the number and variety of muscle equilibrium methods. `Actuator::computeEquilibrium(SimTK::State&)` is overridden by Muscle and invokes pure virtual `Muscle::computeInitialFiberEquilibrium(SimTK::State&)`.
- `Millard2012EquilibriumMuscle::computeFiberEquilibriumAtZeroVelocity(SimTK::State&)` and `computeInitialFiberEquilibrium(SimTK::State&)` were combined into a single method:
`Millard2012EquilibriumMuscle::computeFiberEquilibrium(SimTK::State&, bool useZeroVelocity)`
where fiber-velocity can be estimated from the state or assumed to be zero if the flag is *true*.
- `Millard2012EquilibriumMuscle::computeInitialFiberEquilibrium(SimTK::State&)` invokes `computeFiberEquilibrium()` with `useZeroVelocity = true` to maintain its previous behavior.
- `Model::replaceMarkerSet()` was removed. (PR #1938) Please use `Model::updMarkerSet()` to edit the model's MarkerSet instead.
- The argument list for `Model::scale()` was changed: the `finalMass` and
  `preserveMassDist` arguments were swapped and the `preserveMassDist` argument
  is no longer optional. The default argument for `preserveMassDist` in OpenSim
  3.3 was `false`. (PR #1994)
- A GeometryPath without PathPoints is considered invalid, since it does not
represent a physical system. You must specify PathPoints to define a valid
GeometryPath for a Muscle, Ligament, PathSpring, etc... that is added to a
Model. (PR #1948)
  - Before (no longer valid):
    ```cpp
    Model model;
    Thelen2003Muscle* muscle = new Thelen2003Muscle("muscle", ...);
    // GeometryPath throws: "A valid path requires at least two PathPoints."
    model.addForce(muscle);
    ```
  - After (now required):
    ```cpp
    Model model;
    Thelen2003Muscle* muscle = new Thelen2003Muscle("muscle", ...);
    // require at least two path points to have a valid muscle GeometryPath
    muscle->addNewPathPoint("p1", ...);
    muscle->addNewPathPoint("p2", ...);
    model.addForce(muscle);
    ```
- The JointReaction analysis interface has changed in a few ways:
  - "express_in_frame" now takes a `Frame` name. "child" and "parent" keywords are also still accepted, provided that no Frame is named "child" or "parent"
  - If the number of elements in "apply_on_bodies" or "express_in_frame" is neither of length 1 or the same length as indicated by "joint_names", an exception is thrown. This was previously a warning.
- Updated wrapping properties


Composing a Component from other components
-------------------------------------------
Component now maintains a list property of *components* which it owns. You add
a (sub) Component to a *parent* Component by calling `addComponent` and passing
a heap allocated (`new Component`) to the parent which you want to take
ownership of the new subcomponent. Ownership determines how the subcomponent is serialized
(appears within the parent) and the order in which of Component interface methods (above)
are propagated to the subcomponent. Access to contained components is provided through
`getComponent<C>(path)` or `getComponentList<C>` where `C` is any Component type (default
is `Component` to get all subcomponents). These methods always traverse down into
a Component's list of components.  All subcomponents that are properties of (and thus owned by)
a parent Component are accessible this way. The Model's typed %Sets and `add####()` methods
are no longer necessary to compose a Model, since any Component can now be composed of
components. `Model` still supports `addd####()` methods and de/serialization of Sets,
but components added via `addComponent` are NOT included in the Sets but contained
in the Component's *components* property list. Details in PR#1014. **Note**, it is now
strictly required that immediate subcomponents have unique names. For example, a Model cannot contain two bodies in its `BodySet` named *tibia* or a Body and a Joint named *toes*, since it is ambiguous as to which *tibia* `Body` or *toes* `Component` is being referenced.

Bug Fixes
---------
- Fixed a typo in one of the method names for AbstractTool verifyUniqueComulnLabels -> verifyUniqueColumnLabels (PR #130)
- Fixed bug where Body VisibleObject was not serialized when writing a model to XML (PR #139)
- Fixed memory leaks in AssemblySolver and using Simtk::XML (PR #176)
- Fixed model mass scaling. When 'preserve mass distribution' is unchecked (GUI) the input mass was previously not respected and the resulting scaled model mass does not equal the input mass. The modelscaler() now alters the body masses and inertias to match the input mass. (PR #230)
- Fixed a bug in the equilibrium solution of Millard and Thelen muscles, where the initial activation and fiber-length values (for solving for equilibrium) were always coming from the default values. This was unnecessary, because unless specified otherwise, the state automatically contains the default values. This fixes an issue where initial states activations from a file were not respected by the Forward Tool and instead, the initial activations would revert to the model defaults. (PR #272)
- Fixed a bug where MuscleAnalysis was producing empty moment arm files. We now avoid creating empty Moment and MomentArm storage files when `_computeMoments` is False. (PR #324)
- Fixed bug causing the muscle equilibrium solve routine in both Thelen2003Muscle and Millard2012EquilibriumMuscle to fail to converge and erroneously return the minimum fiber length. The fix added a proper reduction in step-size when errors increase and limiting the fiber-length to its minimum. (PR #1728)
- Fixed a bug where Models with Bodies and Joints (and other component types) with the same name were loaded without error. Duplicately named Bodies were simply being ignored and only the first Body of that name in the BodySet was being used, for example, to connect a Body to its parent via its Joint, or to affix path points to its respective Body. Now, duplicate names are flagged and renamed so they are uniquely identified. (PR #1887)
- Fixed bug and speed issue with `model.setStateVariableValues()` caused by enforcing constraints after each coordinate value was being set (PR #1911). Removing the automatic enforcement of constraints makes setting all state values much faster, but also requires calling `model.assemble()` afterwards. Enforcing constraints after setting each coordinate value individually was also incorrect, since it neglected the effect of other coordinate changes have on the current coordinate. All coordinate values must be set before enforcing constraints.
- Fixed a bug that resulted in incorrect Ligament resting lengths after scaling.
  (PR #1994)

New Classes
-----------
- Added a BodyActuator component, which applies a spatial force on a specified Point of a Body (PR #126)
- Created Frame, PhysicalFrame, OffsetFrame, PhysicalOffsetFrame, Station and Marker ModelComponents (PR #188, PR #325, PR #339). Marker did not previously comply with the Model Component interface.
- A Body is a PhysicalFrame
- Connections to Bodies upgraded to PhysicalFrames and locations on these frames are now represented by PhysicalOffsetFrame (PR #370)
- Joints were refactored so that the base Joint manages the parent and child frame connections, including the definition of local PhysicalOffsetFrames to handle offsets defined as separate location and orientation properties. (PR #589)
- The WeldConstraint and BushingForces (BushingForce, CoupledBushingForce, FunctionBasedBushingForce, and ExpressionBasedBushingForce) were similarly unified (like Joints) to handle the two Frames that these classes require to operate. A LinkTwoFrames intermediate class was introduced to house the common operations. Convenience constructors for WeldConstraint and BushingFrames were affected and now require the name of the Component as the first argument. (PR #649)
- The new StatesTrajectory class allows users to load an exact representation of previously-computed states from a file. (PR #730)
- Added Point as a new base class for all points, which include: Station, Marker, and PathPoints

- Added OutputReporter as an Analysis so that users can use the existing AnalyzeTool and ForwardTool to extract Output values of interest, without modifications to the GUI. (PR #1991)


Removed Classes
---------------
The following classes are no longer supported in OpenSim and are removed in OpenSim 4.0.
- Muscle class `ContDerivMuscle_Depredated`.

MATLAB and Python interfaces
----------------------------
- The SimbodyMatterSubsystem class--which provides operators related to the mass
matrix, Jacobians, inverse dynamics, etc.--is now accessible in MATLAB and
Python (PR #930).
- Changed wrapping of `SimTK::Array_<OpenSim::CoordinateReference>` from `ArrayCoordinateReference` to `SimTKArrayCoordinateReference` for consistency with other classes. (PR #1842)

MATLAB interface
----------------
- The configureOpenSim.m function should no longer require administrator
  privileges for most users, and gives more verbose output to assist with
  troubleshooting.
- New MATLAB examples were added: Hopper-Device and Knee-Reflex.

Python interface
----------------
- Improved error handling. Now, OpenSim's error messages show up as exceptions
in Python.
- The Python bindings can now be built for Python 3 (as well as Python 2).

Other Changes
-------------
- Support for compiling the source code with Microsoft Visual Studio 2017.
- There is now a formal CMake mechanism for using OpenSim in your own C++
  project. See cmake/SampleCMakeLists.txt. (PR #187)
- Substantial cleanup of the internal CMake scripts.
- Lepton was upgraded to the latest version (PR #349)
- Made Object::print a const member function (PR #191)
- Improved the testOptimization/OptimizationExample to reduce the runtime (PR #416)
- InverseKinematics tool outputs marker error .sto file if report error flag is true.
- Marker location file output name in IK changed to reflect trial name for batch processing.
- Created a method `ScaleTool::run()`, making it easier to run the Scale Tool
programmatically in MATLAB or python.
- Thelen2003Muscle, Millard2012EquilibriumMuscle, and
  Millard2012AccelerationMuscle now throw an exception if the force equilibrium
  calculation fails to converge (PR #1201).
- Thelen2003Muscle and Millard2012EquilibriumMuscle no longer clamp excitations (i.e. controls)
  internally. If controls are out of bounds an Exception is thrown. Also, the
  `min_control` property now defaults to the `minimum_activation`. It is the
  responsibility of the controller (or solver) to provide controls that are
  within the valid ranges defined by the Actuators and that includes the
  specific bounds of Muscle models. (PR #1548)
- The `buildinfo.txt` file, which contains the name of the compiler used to
  compile OpenSim and related information, is now named `OpenSim_buildinfo.txt`
  and may be installed in a different location.
- macOS and Linux users should no longer need to set `LD_LIBRARY_PATH` or
  `DYLD_LIBRARY_PATH` to use OpenSim libraries.
- The `scale()` method was removed from the `SimbodyEngine` class (the contents
  were moved into `Model::scale()`). (PR #1994)
- Any class derived from ModelComponent can now add its own implementation of
  `extendPreScale()`, `extendScale()`, and/or `extendPostScale()` to control how
  its properties are updated during scaling. (PR #1994)
- The source code for the "From the Ground Up: Building a Passive Dynamic
  Walker Example" was added to this repository.
- OpenSim no longer looks for the simbody-visualizer using the environment
  variable `OPENSIM_HOME`. OpenSim uses `PATH` instead.
- The Thelen2003Muscle now depend on separate components for modeling pennation,
  and activation dynamics.

Documentation
-------------
- Improved Doxygen layout and fixed several bugs and warnings (various)
- All mentions of SimTK/Simbody classes in OpenSim's Doxygen now provide links directly to SimTK/Simbody's doxygen.
- Added a detailed README.md wtith build instructions, as well as guides to contributing and developing (CONTRIBUTING.md).
- Included GIFs in Doxygen for several commonly used Joint types<|MERGE_RESOLUTION|>--- conflicted
+++ resolved
@@ -31,14 +31,10 @@
   at the time of `Socket` connection. Finally, `PrescribedController::prescribeControlForActuator(int, Function*)` is
   now deprecated in favor of `PrescribedController::prescribeControlForActuator(const std::string&, Function*)`.
 - Bumped the version of `ezc3d` to 1.5.8, which can now deal properly with Type-3 force platforms and c3d from Shadow
-<<<<<<< HEAD
+- Added `StationDefinedFrame` component, which is a `Frame` component that automatically computes its position and
+  orientation from `Station`s in the model
 - Models with `PrescribedController`s are now supported by Moco (#3701). Controls for actuators controlled by 
   `PrescribedController`s are now excluded from the optimization problem.
-
-=======
-- Added `StationDefinedFrame` component, which is a `Frame` component that automatically computes its position and
-  orientation from `Station`s in the model
->>>>>>> b1c35877
 
 v4.5
 ====
