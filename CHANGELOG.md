--- conflicted
+++ resolved
@@ -15,11 +15,9 @@
 - Updated the dependency `spdlog` to `v1.15.3`. (#4067)
 - Fixed bug in `C3DFileAdapter` where there was an error when reading C3D files with more than 255 markers. It now excludes non-marker points (POINT:ANGLES, POINT:POWERS, POINT:FORCES, POINT:MOMENTS, and POINT:SCALARS). (#3606)
 - updated `ezc3d` version to `1.5.19`.
-<<<<<<< HEAD
+- Removed `WrapCylinderObst`, `WrapDoubleCylinderObst`, and `WrapSphereObst`. (#4120)
 - Added `ExponentialContactForce`, a class that models forces between a point and a contact plane using exponential springs. Improved computational performance over the Hunt-Crossley contact model is achieved in non-slip conditions through the use of an elastic frictional force component which reduces system stiffness (enabling larger integration step sizes) and eliminates drift velocity. (#4117)
-=======
-- Removed `WrapCylinderObst`, `WrapDoubleCylinderObst`, and `WrapSphereObst`. (#4120)
->>>>>>> 120f2696
+
 
 v4.5.2
 ======
