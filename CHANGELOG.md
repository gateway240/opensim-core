This document lists the changes to `opensim-core` that are
introduced with each new version, starting with version 4.0. When possible, we provide the
GitHub issues or pull requests that
are related to the items below. If there is no issue or pull
request related to the change, then we may provide the commit.

This is not a comprehensive list of changes but rather a hand-curated collection of the more notable ones. For a comprehensive history, see the [OpenSim Core GitHub repo](https://github.com/opensim-org/opensim-core).

v4.6
====
- Added support for list `Socket`s via the macro `OpenSim_DECLARE_LIST_SOCKET`. The macro-generated method
  `appendSocketConnectee_*` can be used to connect `Object`s to a list `Socket`. In addition, `Component` and Socket have
  new `getConnectee` overloads that take an index to a desired object in the list `Socket` (#3652).
- Added `ComponentPath::root()`, which returns a `ComponentPath` equivalent to "/"
- `ComponentPath` is now less-than (`<`) comparable, making it usable in (e.g.) `std::map`
- `ComponentPath` now has a `std::hash<T>` implementation, making it usable in (e.g.) `std::unordered_map`
- Added `.clear()` and `.empty()` to `ComponentPath` for more parity with `std::string`'s semantics
- Added `tryGetSocket` and `tryUpdSocket` to the `Component` interface, which provides a non-throwing way of
  querying a component's sockets by name (#3673)
- Added `tryGetOutput` and `tryUpdOutput` to the `Component` interface, which provides a non-throwing way of
  querying a component's outputs by name (#3673)
- The XMLDocument that is held within OpenSim::Object is now reference-counted, to help ensure
  it is freed (e.g. when an exception is thrown)
- Calling `getConnectee` no longer strongly requires that `finalizeConnection` has been called on the socket. The
  implementation will now fall back to the (slower) method of following the socket's connectee path property. This
  is useful if (e.g.) following sockets *during* a call to `Component::finalizeConnections`
- `Controller` now manages the list of controlled actuators using a list `Socket` instead of a `Set<Actuators>` (#3683).
  The `actuator_list` property has been removed from `Controller` in lieu of the list `Socket`, which appears as
  `socket_actuators` in the XML. This change also necessitated the addition of an added `initSystem()` call in
  `AbstractTool::updateModelForces()` so that connected actuators have the same root component as the `Model`
  at the time of `Socket` connection. Finally, `PrescribedController::prescribeControlForActuator(int, Function*)` is
  now deprecated in favor of `PrescribedController::prescribeControlForActuator(const std::string&, Function*)`.
- Bumped the version of `ezc3d` to 1.5.8, which can now deal properly with Type-3 force platforms and c3d from Shadow
- Added `StationDefinedFrame` component, which is a `Frame` component that automatically computes its position and
  orientation from `Station`s in the model
- Models with `PrescribedController`s are now supported by Moco (#3701). Controls for actuators controlled by
  `PrescribedController`s are now excluded from the optimization problem.
- Fixed documentation error in `Umberger2010MuscleMetabolicsProbe` where muscle mass was incorrectly omitted for the
  activation maintenance rate.
- Methods are now available in `OpenSim::Component` for generating a list of all `ModelingOption`s and `DiscreteVariable`s in an `OpenSim::Model` or other `Component`. (#3745)
- `OpenSim::Component` accessor methods for `ModelingOption`s and `DiscreteVariables`s now accept both absolute and relative component paths. (#3745)
- `DiscreteVariables` in OpenSim can now be a range of numerical types, including `bool`, `int`, `double`, `Vec2`, `Vec3`, ..., `Vec6`, and `Quaternion`. (#3745)
- `DiscreteVariable`s and `ModelingOption`s allocated natively in Simbody can now be added to an `OpenSim::Component` and accessed via its `Component` API. To support this capability, `getDiscreteVariableIndex()` has been replaced by `getDiscreteVariableIndexes()` which returns both the index of the discrete variable and the index of the `SimTK::Subsystem` to which the descrete variable belongs. (#3745)
- Computationally efficient methods are now available for extracting the time histories of individual state variables, discrete states, and modeling options from a state trajectory (i.e., a `SimTK::Array_<SimTK::State>`). Collectively, these methods form the basis for performing a comprehensive serialzation of a state trajectory to file. (#3745)
- Computationally efficient methods are now available for building a state trajectory (i.e., a `SimTK::Array_<SimTK::State>`) from the time histories of individual state variables, discrete states, and modeling options. Collectively, these methods form the basis for performing a comprehenvise deserialization of a states trajectory from file. (#3745)
- Added `Model::calcForceContributionsSum()`, a wrapper method for `GeneralForceSubsystem` for efficiently 
  calculating a subset of a model's body and mobility forces. (#3755) 
- Added `Force::getForceIndex()` to allow accessing the `SimTK::ForceIndex` for force elements. (#3755) 
- Improved performance in `MultivariatePolynomialFunction` and added convenience methods for automatically generating function derivatives (#3767).
- Added options to `PolynomialPathFitter` for including moment arm and lengthening speed functions in generated `FunctionBasedPath`s (#3767).
- The signature for `PrescribedController::prescribeControlForActuator()` was changed to take a `Function` via a const reference rather than a
pointer to avoid crashes in scripting due to invalid pointer ownership (#3781).
- Added option to `PolynomialPathFitter` to use stepwise regression for fitting a minimal set of polynomial coefficients for a `FunctionBasedPath` (#3779).
- Fixed a bug in SimulationUtilities::analyze<T> that would provide an incorrectly sized control vector to 
  the model if controls were missing from the input controls table. (#3769)
- Added InputController, an intermediate abstract class of Controller that provides supports for controllers 
  that map scalar control values from a list Input (connected to Outputs from one or more ModelComponents) 
  to model actuator controls. (#3769)
- Updated Moco stack to use Casadi 3.6.5, IPOPT 3.14.16, and compatible MUMPS and Metis. (#3693, #3807)
- Upgrade Python and NumPy versions to 3.10 and 1.25, repectively, in ci workflow (#3794).
<<<<<<< HEAD
- Added SynergyController, a controller that computes controls for a model based on a linear combination of a set of Input control signals and a set of synergy vectors. (#3796)
=======
- Fixed bug in `report.py` preventing plotting multiple MocoParameter values. (#3808)
>>>>>>> 41045e3f


v4.5
====
- Added `AbstractGeometryPath` which is a base class for `GeometryPath` and other path types (#3388). All path-based
forces now own the property `path` of type `AbstractGeometryPath` instead of the `GeometryPath` unnamed property. Getters
and setters have been added to these forces to provide access to concrete path types (e.g., `updPath<T>`). In `Ligament`
and `Blankevoort1991Ligament`, usages of `get_GeometryPath`, `upd_GeometryPath`, etc., need to be updated to
`getGeometryPath`, `updGeometryPath`, etc., or a suitable alternative.
- Fixed a minor memory leak when calling `OpenSim::CoordinateCouplerConstraint::setFunction` (#3541)
- Increase the number of input dimensions supported by `MultivariatePolynomialFunction` to 6 (#3386)
- Added `Assertion.h` and associated `OPENSIM_ASSERT*` macros (#3531)
- Replaced uses of `assert` with `OPENSIM_ASSERT`, so that assertion may be configured via cmake in the future, and
  so that OpenSim (esp. debug builds) throw instead of terminating the process (#3531)
- Fixed mis-indexing into an `OpenSim::ObjectProperty` now throws an exception rather than segfaulting (#3347)
- `PointToPointSpring` now throws an exception on finalizing connections if both sides of the spring
  are connected to the same base frame (#3485)
- Clarified that `OpenSim::Controller`'s `actuator_list` takes a list of actuator names, rather than paths (#3484)
- Deleting elements from an `OpenSim::Coordinate` range now throws an exception during `finalizeFromProperties` (previously:
  it would let you do it, and throw later when `Coordinate::getMinRange()` or `Coordinate::getMaxRange()` were called, #3532)
- Added `FunctionBasedPath`, a class for representing paths in `Force`s based on `Function` objects (#3389)
- Introduced the method `Model::getCoordinateNamesInMultibodyTreeOrder` for convenient access to internal coordinate ordering for scripting users (#3569)
- Fixed a bug where constructing a `ModelProcessor` from a `Model` object led to an invalid `Model`
- Added `LatinHypercubeDesign`, a class for generating Latin hypercube designs using random and algorithm methods (#3570)
- Refactor c3dExport.m file as a Matlab function (#3501), also expose method to allow some operations on tableColumns
  (multiplyAssign) to speed up data processing.
- Fixed xml-related memory leaks that were occuring when deserializing OpenSim models. (Issue #3537, PR #3594)
- Fixed a minor bug when the locally installed package (via `pip`) couldn't find the dependencies (PR #3593). Added `data_files` argument to the `setup.py` to copy all the dependencies into the opensim package folder in the Python environment.
- Added `PolynomialPathFitter`, A utility class for fitting a set of `FunctionBasedPath`s to existing geometry-path in
  an OpenSim model using `MultivariatePolynomialFunction`s (#3390)
- Added `examplePolynomialPathFitter.py`, a scripting example that demonstrates how to use `PolynomialPathFitter` (#3607)
- Fixed a bug where using `to_numpy()` to convert `RowVectorView`s to Python arrays returned incorrect data (#3613)
- Bumped the version of `ezc3d` which can now Read Kistler files
- Updated scripting method addTableMetaDataString to support overwriting metadata value for an existing key (#3589)
- Exposed simbody methods to obtain GravityForces, MobilityForces and BodyForces (#3490)
- Simbody was updated such that the headers it transitively exposes to downstream projects are compatible with C++20 (#3619)
- Moved speed computation from `computeForce` in children of `ScalarActuator` to dedicated `getSpeed` function.
- Fix type problem with BufferedOrientationReference (Issue #3415, PR #3644)
- Fixed setting the color of a PathSpring's GeometryPath should now update the color of the PathSpring geometry


v4.4.1
======
- IMU::calcGyroscopeSignal() now reports angular velocities in the IMU frame.
- Update `report.py` to set specific colors for plotted trajectories
- Made `Component::getSocketNames` a `const` member method (previously: non-const)
- Added `ModOpReplaceMusclesWithPathActuators` to the list of available model operators in `ModelOperators.h`
- Modifed the swig interface files to make OpenSim::PathPointSet adopt new PathPoints inserted into it. (Issue #3276)
- Remove references to obsoleted dependency BTK, use ezc3d exclusively.
- Fixed an issue with IPOPT libraries when building OpenSim with `OPENSIM_WITH_CASADI = ON` but `OPENSIM_WITH_TROPTER = OFF` (Issue #3267).
- Removed all references to deprecated environment variable `OPENSIM_HOME`.
- Fix issue where templatized Property classes are not available to Objects defined in plugins.
- Minimum supported version for Java is now 1.8 in the cmake files (Issue #3215).
- Fix CSV file adapter hanging on csv files that are missing end-header (issue #2432).
- Improve documentation for MotionType to serve scripting users (Issue #3324).
- Drop support for 32-bit Matlab in build system since Matlab stopped providing 32-bit distributions (issue #3373).
- Hotfixed body inertia not being updated after changing the 'inertia' property of a body (Issue #3395).
- Fixed segfault that can occur when working with OpenSim::Models that are initialized from invalid XML (osim) data (#3409)
- Deduplicated `SmoothSegmentedFunction` data when constructing the muscle curves (#3442).
- Added `OpenSim::AbstractSocket::canConnectTo(Object const&) const`, for faster socket connectivity checks (#3451)
- Fixed the `CoordinateCouplerConstraint` bug preventing functions with multiple independent coordinates (#3435)
- Removed memory leak tests from `testInitState` and `testComponents`, because external analyzers (e.g. libASAN) are better-suited to this (#3459)
- Fixed `CMC_TaskSet` memory leak whenever it is copied (#3457)
- Added `SIMBODY_EXTRA_CMAKE_ARGS` to `dependencies/CMakeLists.txt`, which lets integrators customize Simbody via the OpenSim superbuild (#3455)
- Fixed out-of-bounds memory access in testAssemblySolver (#3460)
- The property, input, output, and socket macros (e.g. OpenSim_DECLARE_PROPERTY) can now be used outside of the OpenSim namespace
  and no longer require a `using namespace OpenSim;` declaration in order to work (#3468)
- Fixed runtime segfault that can occur when trying to use a `WrapObject` that is not a child of a `PhysicalFrame` (#3465)
- Fixed issues #3083 #2575 where analog data is not pulled out from c3d files, a a new function getAnalogDataTable() has been added to the C3DFileAdapter
- Fixed segfault that can occur when building models with unusual joint topologies (it now throws an `OpenSim::Exception` instead, #3299)
- Add `calcMomentum`, `calcAngularMomentum`, `calcLinearMomentum`, and associated `Output`s to `Model` (#3474)
- Fix issue where a different __init__.py is used by conda package and dev environment, the fix allows developers to install local builds into conda. (#3502)
- Changed control points in `SegmentedQuinticBezierToolkit` to be of `SimTK::Vec6` type instead of `SimTK::Vector` (#3481).
- Added a cylinder wrapping test: `testWrapCylinder.cpp` (#3498)


v4.4
====
- Updated ezc3d to version 1.5.0 which better manages the events defined in a c3d file.
- Fixed an issue that could happen sometimes with ScaleTool where loading the model file or marker set file could fail if the file was given as an absolute path (Issue #3109, PR #3110)
- Fixed an issue with SWIG with `OpenSim::Body::getRotationInGround()` where it would return an object without the correct `SimTK::Rotation` methods.
- Fixed OpenSim::Arrow start_point property being ignored
- Fixed objects being set as not up to date with their properties by finalizeFromProperties
- Throw exception if body masses are either NaN or -ve (Issue #3130)
- Fixed issue #3176 where McKibbenActuator is not registered and can't be serialized to XML files
- Fixed issue #3191 where CustomJoint coordinates ordering in model files affects coordinate definitions.
- Fixed issue #3220 Memory leak running InverseKinematicsTool repeatedly and using Kinematics analysis.


v4.3
====
- Introduced IMU component that models a typical Inertial Measurement Unit (IMU) with corresponding outputs for orientation, accelerometer, and gyroscope signals.
- Introduced IMUDataReporter (analysis) to record signals from IMU components placed on models.
- Fixed a bug with Actuation analysis that would lead to extra columns in the output when an actuator is disabled (Issue #2977).
- Fix issue where including path in output file name caused output to not be written without warning, now warning is given and file is written (Issue #3042).
- Fix copy-paste bug in reporting orientation errors (Issue #2893, fixed by Henrik-Norgren).
- Upgrade bindings to use SWIG version 4.0 (allowing doxygen comments to carry over to Java/Python files).
- Added createSyntheticIMUAccelerationSignals() to SimulationUtilities to generate "synthetic" IMU accelerations based on passed in state trajectory.
- Fixed incorrect header information in BodyKinematics file output
- Fixed bug applying non-uniform scaling to inertia matrix of a Body due to using local vaiable of type SysMat33 (Issue #2871).
- Default build to python 3.8 and numpy 1.20 (special instructions for using python 3.8+ on windows at https://simtk-confluence.stanford.edu/display/OpenSim/Scripting+in+Python)

v4.2
====
- Fixed a bug with InverseDynamicsTool/InverseDynamicsSolver to account for cases where a model has extra slots in its `State`'s "q" (PR #2971)
- Added Bhargava2004SmoothedMuscleMetabolics, a smoothed version of the Bhargava metabolics model designed for gradient-based optimization (i.e., Moco).
- Fixed a bug in Millard2012EquilibriumMuscle::extendFinalizeFromProperties(): the end point slopes on the inverse force velocity curves are constrained to yield a valid curve. A warning is noted in the log if the slopes are small enough that numerical integration might be slow.
- Added logging to Millard2012EquilibriumMuscle::extendFinalizeFromProperties(): whenever an internal setting is changed automatically these changes are noted in the log. To avoid seeing these messages, update the corresponding properties in the .osim file to the values noted in the log message.
- Introduced new logging system based on spdlog https://github.com/gabime/spdlog.git. The transition should be transparent to end users with default settings except that the name of the log file is now opensim.log. Main features are:
  - The ability to customize error level for reporting (in increasing level of verbosity): Off, Critical, Error, Warn, Info, Debug, Trace
  - The ability to start logging to a specified file on the fly.
  - Log file messages are time stamped and the format can be changed by users
  - More details and additional functionality is described in the Developer's Guide, and Doxygen pages of OpenSim::Logger class.
- Add the ActivationCoordinateActuator component, which is a CoordinateActuator with simple activation dynamics (PR #2699).
- Easily convert Matlab matrices and Python NumPy arrays to and from OpenSim Vectors and Matrices. See Matlab example matrixConversions.m and Python example numpy_conversions.py.
- Users have more control over which messages are logged. Messages are now logged to opensim.log instead of out.log and err.log. Users can control logging levels via `Logger::setLevel()`.
- Fix a segfault that occurs when using OpenSim's Python Package with Anaconda's Python on a Mac.
- Expose PropertyHelper class to python bindings to allow editing of objects using the properties interface (useful for editing objects defined in plugins) in python (consistent with Java/Matlab).
- Whitespace is trimmed when reading table metadata for STO, MOT, and CSV files.
- Introduce utilities for creating SimTK::Vectors, linear interpolation, updating table column labels from v3.3 to v4.0 syntax, solving for a function's root using bisection (OpenSim/Common/CommonUtilities.h) ([PR #2808](https://github.com/opensim-org/opensim-core/pull/2808)).
- Introduce utilities for querying, filtering, and resampling TimeSeriesTables (OpenSim/Common/TableUtilities.h) ([PR #2808](https://github.com/opensim-org/opensim-core/pull/2808)).
- StatesTrajectories can now be created from a TimeSeriesTable of states.
- Minor performance improvements (5-10 %) for controller-heavy models (PR #2806)
- `Controller::isEnabled` will now only return whether the particular controller is enabled
  - Previously, it would return `false` if its parent `Model`'s `Model::getAllControllersEnabled` returned `false`
  - The previous behavior would mean that `Controller::setEnabled(true); return Controller::isEnabled();` could return `false`
- When building from source, CMake now outputs more detailed information about dependencies.
- The new Matlab examplePointMass.m shows how to build and simulate a point-mass model.
- Fix OpenSense calibration algorithm to handle models facing an arbitrary direction. The calibration algorithm now aligns one axis of the provided Orientation Sensor data with the x-axis of the base segment (e.g. pelvis) of the model in default pose.
- For PrescribedController, the controls_file column labels can now be absolute paths to actuators (previously, the column labels were required to be actuator names).
- Fixed a critical bug in Induced Accelerations Analysis which prevents analysis to run when external forces are present ([PR #2847](https://github.com/opensim-org/opensim-core/pull/2808)).
- For PrescribedController, the controls_file column labels can now be absolute paths to actuators (previously, the column labels were required to be actuator names).
- CMCTool now supports the setSolveForEquilibrium() method inherited by AbstractTool, which allows users to disable a call to Model::equilibrateMuscles() when running CMC. This setting is true by default, so the default behavior remains the same.
- The Matlab utility osimTableToStruct() now handles column labels that start with a non-letter character by prepending 'a_' instead of 'unlabeled'.
- Removed `Path` abstract base class (PR #2844)
  - Unused by OpenSim and related projects
- Improved the performance of `ComponentPath` (PR #2844)
  - This improves the performance of component-heavy models by ~5-10 %
  - The behavior and interface of `ComponentPath` should remain the same
- The new Matlab CustomStaticOptimization.m guides the user to build their own custom static optimization code.
- Dropped support for separate Kinematics for application of External Loads. ([PR #2770] (https://github.com/opensim-org/opensim-core/pull/2770)).
- Refactored InverseKinematicsSolver to allow for adding (live) Orientation data to track, introduced BufferedOrientationsReference to queue data (PR #2855)
- `opensim.log` will only be created/opened when the first message is logged to it (PR #2880):
  - Previously, `opensim.log` would always be created, even if nothing was logged
- Added a CMake option, `OPENSIM_DISABLE_LOG_FILE` (PR #2880):
  - When set, disables `opensim.log` from being used by the logger by default when the first message is written to the log
  - Log messages are still written to the standard output/error streams
  - Previously, `opensim.log` would always be created - even if nothing was written to it (fixed above)
  - Setting `OPENSIM_DISABLE_LOG_FILE` only disables the automatic creation of `opensim.log`. File logging can still be manually be enabled by calling `Logger::addFileSink()`
  - This flag is `OFF` by default. So standard builds will still observe the existing behavior (`opensim.log` is created).
- Fix bug in visualization of EllipsoidJoint that was not attaching to the correct frame ([PR #2887] (https://github.com/opensim-org/opensim-core/pull/2887))
- Fix bug in error reporting of sensor tracking (PR #2893)
- Throw an exception rather than log an error message when an unrecognized type is encountered in xml/osim files (PR #2914)
- Added ScapulothoracicJoint as a builtin Joint type instead of a plugin (PRs #2877 and #2932)

v4.1
====
- Added `OrientationsReference` as the frame orientation analog to the location of experimental markers. Enables experimentally measured orientations from wearable sensors (e.g. from IMUs) to be tracked by reference frames in the model. A correspondence between the experimental (IMU frame) orientation column label and that of the virtual frame on the `Model` is expected. The `InverseKinematicsSolver` was extended to simultaneously track the `OrientationsReference` if provided. (PR #2412)
- Removed the undocumented `bool dumpName` argument from `Object::dump()` and made the method `const` so it can be safely called on `const` objects. (PR #2412)
- `MarkersReference` convenience constructors were updated to take a const reference to a `MarkerWeightSet` as its second argument. If a `Set` is not empty, then only the markers listed are used as reference signals. That means `InverseKinematicsTool` no longer tracks all experimental markers even those not in the `MarkerWeightSet`. One can quickly track all experimental markers (that have a corresponding model marker) by simply providing an empty `Set`, in which case all markers are assigned the default weight (typically 1.0).
- Model files from very old versions (pre 1.8.1) are not supported, an exception is thrown rather than fail quietly (issue #2395).
- Initializing a Component from an existing Component with correct socket connectees yields invalid paths (issue #2418).
- Reading DataTables from files has been simplified. Reading one table from a file typically uses the Table constructor except when the data-source/file contains multiple tables. (In these cases e.g. C3D files, use C3DFileAdapter.read method, then use functions in C3DFileAdapter to get the individual TimeSeriesTable(s)). Writing tables to files has not changed.
- Exposed convertMillimeters2Meters() in osimC3D.m. This function converts COP and moment data from mm to m and now must be invoked prior to writing force data to file. Previously, this was automatically performed during writing forces to file.
- Methods that operate on SimTK::Vec<n> are now available through Java/Matlab and python bindings to add/subtract/divide/multiply vec<n> contents with a scalar (PR #2558)
- The new Stopwatch class allows C++ API users to easily measure the runtime of their code.
- If finalizeConnections() method was not called on a model after making changes and before printing, an exception is thrown to avoid creating corrupt model files quietly (PR #2529)
- Updated the docopt.cpp dependency so that OpenSim can be compiled with Visual C++ from Visual Studio 2019.
- Added `Blankevoort1991Ligament` force component which represents ligament fibers as non-linear path springs. The force-strain curve has a quadratic toe region at low strains and a linear stiffness region at high strains. (PR #2632)
- Updated Simbody to 3.7 to fix an issue with the simbody-visualizer on macOS 10.15 Catalina.
- On Mac and Linux, we include a shell script opensim-install-command-line.sh to make OpenSim's command-line tools easily accessible.
- Added the compliant SmoothSphereHalfSpaceForce component, for use with direct collocation and Moco.


Converting from v4.0 to v4.1
----------------------------
- The `OpenSim::Array` constructor is now marked explicit, which prevents
  accidental implicit conversion to `Array`. If you relied on this implicit
  conversion, you will need to update your code to use the constructor
  explicitly.

Bug Fixes
---------
- Fixed bug in osimTable2Struct.m for renaming unlabelled markers (PR #2491)
- Fixed bug that resulted in an exception when reading C3D files without forces. Now, if the C3D doesn't contain markers or forces, an empty table will be returned (PR #2421)
- Fix bug that resulted in activations and forces reported for Actuators that are disabled during StaticOptimization (issue #2438) Disabled actuators are now ignored in StaticOptimization.
- OpenSim no longer supports model file formats predating version 1.8.1 (PR #2498)
- FunctionBasedBushingForce now applies damping if specified (it was incorrectly ignored in 4.0) issue #2512
- TRCFileAdapter.write() uses the number of columns and rows in the supplied dataTable to set the "NumMarkers" and "NumRows" Metadata in the output file. Users won't have to set this metadata string manually.  #2510

Documentation
-------------


Other Changes
-------------
- Performance of reading large data files has been significantly improved. A 50MB .sto file would take 10-11 min to read now takes 2-3 seconds. (PR #2399)
- Added Matlab example script of plotting the Force-length properties of muscles in a models; creating an Actuator file from a model;
building and simulating a simple arm model;  using OutputReporters to record and write marker location and coordinate values to file.
- Added Python example that demonstrates how to run an optimization using the cma package and how to avoid an expensive call to `initSystem()` within the objective function. (PR #2604)
- OpenSim 4.1 ships with Python3 bindings as default. It is still possible to create bindings for Python2 if desired by setting CMake variable OPENSIM_PYTHON_VERSION to 2
- For CMake, the option OPENSIM_COPY_DEPENDENCIES option is now an advanced option, and a warning is provided if this option is off but wrapping is turned on.

v4.0
====

Converting from v3.x to v4.0
-----------------------------
- A significant difference between v3.3 and 4.0 is the naming of dependencies. Unique names were not enforced in 3.3, which led to undefined behavior. In 4.0, Component pathnames must be unique. That is a Component must be unique with respect to its peers. A Model named *model* cannot have multiple subcomponents with the name *toes* either as bodies or joints, because the pathname */model/toes* will not uniquely identify the Component. However, multiple *toes* bodies can be used as long as they are not subcomponents of the same Component. For example, a *device* Component with a *toes* Body will have no issues since this *toes* Body has a unique pathname, */model/device/toes*, which is unambiguous. One could also create a multi-legged model, where each leg is identical, with *hip* and *knee* joints and *upper* and *lower* bodies, but each being unique because each `Leg` Component that contains the leg subcomponents, is uniquely named like */model/leg1* and */model/leg4/* and thus all of their subcomponents are unique, e.g.: */model/leg1/knee* vs. */model/leg4/knee*.
- Component naming is more strictly enforced and names with spaces are no longer accepted. Spaces are only allowable as separators for `Output` or `Channel` names that satisfy a list `Input`. (PR #1955)
- The Actuator class has been renamed to ScalarActuator (and `Actuator_` has been renamed to `Actuator`) (PR #126).
  If you have subclassed from Actuator, you must now subclass from ScalarActuator.
- Methods like `Actuator::getForce` are renamed to use "Actuator" instead (e.g., `Actuator::getActuator`) (PR #209).
- Markers are now ModelComponents (PR #188). Code is included for conversion on serialization/de-serialization.
- MarkerSet::addMarker() was removed (PR #1898). Please use Model::addMarker() to add markers to your model.
- `Body::getMassCenter` now returns a `Vec3` instead of taking a `Vec3` reference as an argument (commit cb0697d98).
- The following virtual methods in ModelComponent have been moved:
  - connectToModel -> extendConnectToModel
  - addToSystem -> extendAddToSystem
  - initStateFromProperties -> extendInitStateFromProperties
  - setPropertiesFromState -> extendSetPropertiesFromState

  The original methods (without `extend`) still exist, but they are now non-virtual.
  To invoke `connectToModel` on an entire Model, you still call `Model::connectToModel`.
  This change has been made to make a distinction between the user interface and
  the Component developer (extension) interface. **IMPORTANT** The calls to
  `Super::addToSystem`, etc. in the implementation of these methods must now
  also use the `extend` variants. Otherwise, you will enter into an infinite recursion.
- OpenSim now makes substantial use of C++11 features; if you compile OpenSim, your compiler
  must support C++11. Also, any C++ project in which you use OpenSim must also be compiled with C++11.
- The following components have been upgraded to use Sockets to connect to
  other components they depend on (instead of string properties):
  - ContactGeometry (ContactSphere, ContactHalfSpace, ContactMesh)
- Many of the methods in ScaleTool have now been marked const.
- We created a new unified command line interface that will replace the
  single-tool command line executables (`scale`, `ik`, `id`, `rra`, `cmc`,
  etc.).
  - `scale -S setup.xml` -> `opensim run-tool setup.xml`.
  - `scale -PS` -> `opensim print-xml scale`
  - `scale -PropertyInfo ...` -> `opensim info ...`
  - `versionUpdate ...` -> `opensim update-file ...`
- The `CoordinateSet` property in `Joint` has been replaced with a `coordinates`
  list property and enumerations have been added for accessing the Coordinates
  owned by a Joint. Code like `myPlanarJoint.getCoordinateSet()[0]` now becomes
  `myPlanarJoint.getCoordinate(PlanarJoint::Coord::RotationZ)` (PRs #1116,
  #1210, and #1222).
- The `reverse` property in Joint can no longer be set by the user; Model uses
  SimTK::MultibodyGraphMaker to determine whether joints should be reversed when
  building the multibody system. The joint's transform and coordinates maintain
  a parent->child sense even if the joint has been reversed. For backwards
  compatibility, a joint's parent and child PhysicalFrames are swapped when
  opening a Model if the `reverse` element is set to `true`.
- The `MotionType` of a `Coordinate` is now fully determined by the Joint. The
  user cannot set the `MotionType` for a `Coordinate`. There are instances such
  as in the *leg6dof9musc* and *Rajagopal2015* models, where a `Coordinate` was
  assigned an incorrect type (e.g. when a coordinate of a `CustomJoint` is not a
  measure of a Cartesian angle). In 4.0, the coordinate is correctly marked as
  `Coupled` since a function couples the coordinate value to the angular
  displacement of the patella in Cartesian space. **NOTE**, this causes issues
  (e.g.  opensim-org/opensim-gui#617, #2088) when using kinematics files
  generated in 3.3 (or earlier) where `Rotational` coordinates have been
  converted to degrees. Because OpenSim 4.0 does not recognize the coordinate's
  `MotionType` to be `Rotational` it will not convert it back to radians
  internally. For motion files generated prior to 4.0 where the file has
  `inDegrees=yes`, please use the following conversion utility:
  `updatePre40KinematicsFilesFor40MotionType()`. When loading a pre-4.0 model,
  OpenSim will warn users of any changes in `MotionType` when updating an
   existing model to OpenSim 4.0.
- `Manager::integrate(SimTK::State&)` has been removed and replaced by
  `Manager::integrate(double)`. You must also now call
  `Manager::initialize(SimTK::State&)` before integrating or pass the
  initialization state into a convenience constructor. Here is a
   before-after example (see the documentation in the `Manager` class
   for more details):
  - Before:
    - Manager manager(model);
    - manager.setInitialTime(0.0);
    - manager.setFinalTime(1.0);
    - manager.integrate(state);
  - After:
    - Manager manager(model);
    - state.setTime(0.0);
    - manager.initialize(state);
    - manager.integrate(1.0);
  - After (using a convenience constructor):
    - state.setTime(0.0);
    - Manager manager(model, state);
    - manager.integrate(1.0);
- `Manager::setIntegrator(SimTK::Integrator)` has been removed and replaced by
  `Manager::setIntegratorMethod(IntegratorMethod)` which uses an enum and can
  be used by the MATLAB/Python interface. See the method's documentation for
  examples. Integrator settings are now handled by the Manager through the
  following new functions:
  - setIntegratorAccuracy(double)
  - setIntegratorMinimumStepSize(double)
  - setIntegratorMaximumStepSize(double)
  - setIntegratorInternalStepLimit(int)
- `Muscle::equilibrate(SimTK::State&)` has been removed from the Muscle interface in order to reduce the number and variety of muscle equilibrium methods. `Actuator::computeEquilibrium(SimTK::State&)` is overridden by Muscle and invokes pure virtual `Muscle::computeInitialFiberEquilibrium(SimTK::State&)`.
- `Millard2012EquilibriumMuscle::computeFiberEquilibriumAtZeroVelocity(SimTK::State&)` and `computeInitialFiberEquilibrium(SimTK::State&)` were combined into a single method:
`Millard2012EquilibriumMuscle::computeFiberEquilibrium(SimTK::State&, bool useZeroVelocity)`
where fiber-velocity can be estimated from the state or assumed to be zero if the flag is *true*.
- `Millard2012EquilibriumMuscle::computeInitialFiberEquilibrium(SimTK::State&)` invokes `computeFiberEquilibrium()` with `useZeroVelocity = true` to maintain its previous behavior.
- `Model::replaceMarkerSet()` was removed. (PR #1938) Please use `Model::updMarkerSet()` to edit the model's MarkerSet instead.
- The argument list for `Model::scale()` was changed: the `finalMass` and
  `preserveMassDist` arguments were swapped and the `preserveMassDist` argument
  is no longer optional. The default argument for `preserveMassDist` in OpenSim
  3.3 was `false`. (PR #1994)
- A GeometryPath without PathPoints is considered invalid, since it does not
represent a physical system. You must specify PathPoints to define a valid
GeometryPath for a Muscle, Ligament, PathSpring, etc... that is added to a
Model. (PR #1948)
  - Before (no longer valid):
    ```cpp
    Model model;
    Thelen2003Muscle* muscle = new Thelen2003Muscle("muscle", ...);
    // GeometryPath throws: "A valid path requires at least two PathPoints."
    model.addForce(muscle);
    ```
  - After (now required):
    ```cpp
    Model model;
    Thelen2003Muscle* muscle = new Thelen2003Muscle("muscle", ...);
    // require at least two path points to have a valid muscle GeometryPath
    muscle->addNewPathPoint("p1", ...);
    muscle->addNewPathPoint("p2", ...);
    model.addForce(muscle);
    ```
- The JointReaction analysis interface has changed in a few ways:
  - "express_in_frame" now takes a `Frame` name. "child" and "parent" keywords are also still accepted, provided that no Frame is named "child" or "parent"
  - If the number of elements in "apply_on_bodies" or "express_in_frame" is neither of length 1 or the same length as indicated by "joint_names", an exception is thrown. This was previously a warning.
- Updated wrapping properties


Composing a Component from other components
-------------------------------------------
Component now maintains a list property of *components* which it owns. You add
a (sub) Component to a *parent* Component by calling `addComponent` and passing
a heap allocated (`new Component`) to the parent which you want to take
ownership of the new subcomponent. Ownership determines how the subcomponent is serialized
(appears within the parent) and the order in which of Component interface methods (above)
are propagated to the subcomponent. Access to contained components is provided through
`getComponent<C>(path)` or `getComponentList<C>` where `C` is any Component type (default
is `Component` to get all subcomponents). These methods always traverse down into
a Component's list of components.  All subcomponents that are properties of (and thus owned by)
a parent Component are accessible this way. The Model's typed %Sets and `add####()` methods
are no longer necessary to compose a Model, since any Component can now be composed of
components. `Model` still supports `addd####()` methods and de/serialization of Sets,
but components added via `addComponent` are NOT included in the Sets but contained
in the Component's *components* property list. Details in PR#1014. **Note**, it is now
strictly required that immediate subcomponents have unique names. For example, a Model cannot contain two bodies in its `BodySet` named *tibia* or a Body and a Joint named *toes*, since it is ambiguous as to which *tibia* `Body` or *toes* `Component` is being referenced.

Bug Fixes
---------
- Fixed a typo in one of the method names for AbstractTool verifyUniqueComulnLabels -> verifyUniqueColumnLabels (PR #130)
- Fixed bug where Body VisibleObject was not serialized when writing a model to XML (PR #139)
- Fixed memory leaks in AssemblySolver and using Simtk::XML (PR #176)
- Fixed model mass scaling. When 'preserve mass distribution' is unchecked (GUI) the input mass was previously not respected and the resulting scaled model mass does not equal the input mass. The modelscaler() now alters the body masses and inertias to match the input mass. (PR #230)
- Fixed a bug in the equilibrium solution of Millard and Thelen muscles, where the initial activation and fiber-length values (for solving for equilibrium) were always coming from the default values. This was unnecessary, because unless specified otherwise, the state automatically contains the default values. This fixes an issue where initial states activations from a file were not respected by the Forward Tool and instead, the initial activations would revert to the model defaults. (PR #272)
- Fixed a bug where MuscleAnalysis was producing empty moment arm files. We now avoid creating empty Moment and MomentArm storage files when `_computeMoments` is False. (PR #324)
- Fixed bug causing the muscle equilibrium solve routine in both Thelen2003Muscle and Millard2012EquilibriumMuscle to fail to converge and erroneously return the minimum fiber length. The fix added a proper reduction in step-size when errors increase and limiting the fiber-length to its minimum. (PR #1728)
- Fixed a bug where Models with Bodies and Joints (and other component types) with the same name were loaded without error. Duplicately named Bodies were simply being ignored and only the first Body of that name in the BodySet was being used, for example, to connect a Body to its parent via its Joint, or to affix path points to its respective Body. Now, duplicate names are flagged and renamed so they are uniquely identified. (PR #1887)
- Fixed bug and speed issue with `model.setStateVariableValues()` caused by enforcing constraints after each coordinate value was being set (PR #1911). Removing the automatic enforcement of constraints makes setting all state values much faster, but also requires calling `model.assemble()` afterwards. Enforcing constraints after setting each coordinate value individually was also incorrect, since it neglected the effect of other coordinate changes have on the current coordinate. All coordinate values must be set before enforcing constraints.
- Fixed a bug that resulted in incorrect Ligament resting lengths after scaling.
  (PR #1994)

New Classes
-----------
- Added a BodyActuator component, which applies a spatial force on a specified Point of a Body (PR #126)
- Created Frame, PhysicalFrame, OffsetFrame, PhysicalOffsetFrame, Station and Marker ModelComponents (PR #188, PR #325, PR #339). Marker did not previously comply with the Model Component interface.
- A Body is a PhysicalFrame
- Connections to Bodies upgraded to PhysicalFrames and locations on these frames are now represented by PhysicalOffsetFrame (PR #370)
- Joints were refactored so that the base Joint manages the parent and child frame connections, including the definition of local PhysicalOffsetFrames to handle offsets defined as separate location and orientation properties. (PR #589)
- The WeldConstraint and BushingForces (BushingForce, CoupledBushingForce, FunctionBasedBushingForce, and ExpressionBasedBushingForce) were similarly unified (like Joints) to handle the two Frames that these classes require to operate. A LinkTwoFrames intermediate class was introduced to house the common operations. Convenience constructors for WeldConstraint and BushingFrames were affected and now require the name of the Component as the first argument. (PR #649)
- The new StatesTrajectory class allows users to load an exact representation of previously-computed states from a file. (PR #730)
- Added Point as a new base class for all points, which include: Station, Marker, and PathPoints

- Added OutputReporter as an Analysis so that users can use the existing AnalyzeTool and ForwardTool to extract Output values of interest, without modifications to the GUI. (PR #1991)


Removed Classes
---------------
The following classes are no longer supported in OpenSim and are removed in OpenSim 4.0.
- Muscle class `ContDerivMuscle_Depredated`.

MATLAB and Python interfaces
----------------------------
- The SimbodyMatterSubsystem class--which provides operators related to the mass
matrix, Jacobians, inverse dynamics, etc.--is now accessible in MATLAB and
Python (PR #930).
- Changed wrapping of `SimTK::Array_<OpenSim::CoordinateReference>` from `ArrayCoordinateReference` to `SimTKArrayCoordinateReference` for consistency with other classes. (PR #1842)

MATLAB interface
----------------
- The configureOpenSim.m function should no longer require administrator
  privileges for most users, and gives more verbose output to assist with
  troubleshooting.
- New MATLAB examples were added: Hopper-Device and Knee-Reflex.

Python interface
----------------
- Improved error handling. Now, OpenSim's error messages show up as exceptions
in Python.
- The Python bindings can now be built for Python 3 (as well as Python 2).

Other Changes
-------------
- Support for compiling the source code with Microsoft Visual Studio 2017.
- There is now a formal CMake mechanism for using OpenSim in your own C++
  project. See cmake/SampleCMakeLists.txt. (PR #187)
- Substantial cleanup of the internal CMake scripts.
- Lepton was upgraded to the latest version (PR #349)
- Made Object::print a const member function (PR #191)
- Improved the testOptimization/OptimizationExample to reduce the runtime (PR #416)
- InverseKinematics tool outputs marker error .sto file if report error flag is true.
- Marker location file output name in IK changed to reflect trial name for batch processing.
- Created a method `ScaleTool::run()`, making it easier to run the Scale Tool
programmatically in MATLAB or python.
- Thelen2003Muscle, Millard2012EquilibriumMuscle, and
  Millard2012AccelerationMuscle now throw an exception if the force equilibrium
  calculation fails to converge (PR #1201).
- Thelen2003Muscle and Millard2012EquilibriumMuscle no longer clamp excitations (i.e. controls)
  internally. If controls are out of bounds an Exception is thrown. Also, the
  `min_control` property now defaults to the `minimum_activation`. It is the
  responsibility of the controller (or solver) to provide controls that are
  within the valid ranges defined by the Actuators and that includes the
  specific bounds of Muscle models. (PR #1548)
- The `buildinfo.txt` file, which contains the name of the compiler used to
  compile OpenSim and related information, is now named `OpenSim_buildinfo.txt`
  and may be installed in a different location.
- macOS and Linux users should no longer need to set `LD_LIBRARY_PATH` or
  `DYLD_LIBRARY_PATH` to use OpenSim libraries.
- The `scale()` method was removed from the `SimbodyEngine` class (the contents
  were moved into `Model::scale()`). (PR #1994)
- Any class derived from ModelComponent can now add its own implementation of
  `extendPreScale()`, `extendScale()`, and/or `extendPostScale()` to control how
  its properties are updated during scaling. (PR #1994)
- The source code for the "From the Ground Up: Building a Passive Dynamic
  Walker Example" was added to this repository.
- OpenSim no longer looks for the simbody-visualizer using the environment
  variable `OPENSIM_HOME`. OpenSim uses `PATH` instead.
- The Thelen2003Muscle now depend on separate components for modeling pennation,
  and activation dynamics.

Documentation
-------------
- Improved Doxygen layout and fixed several bugs and warnings (various)
- All mentions of SimTK/Simbody classes in OpenSim's Doxygen now provide links directly to SimTK/Simbody's doxygen.
- Added a detailed README.md wtith build instructions, as well as guides to contributing and developing (CONTRIBUTING.md).
- Included GIFs in Doxygen for several commonly used Joint types<|MERGE_RESOLUTION|>--- conflicted
+++ resolved
@@ -58,11 +58,8 @@
   to model actuator controls. (#3769)
 - Updated Moco stack to use Casadi 3.6.5, IPOPT 3.14.16, and compatible MUMPS and Metis. (#3693, #3807)
 - Upgrade Python and NumPy versions to 3.10 and 1.25, repectively, in ci workflow (#3794).
-<<<<<<< HEAD
+- Fixed bug in `report.py` preventing plotting multiple MocoParameter values. (#3808)
 - Added SynergyController, a controller that computes controls for a model based on a linear combination of a set of Input control signals and a set of synergy vectors. (#3796)
-=======
-- Fixed bug in `report.py` preventing plotting multiple MocoParameter values. (#3808)
->>>>>>> 41045e3f
 
 
 v4.5
