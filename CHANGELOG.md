This document lists the changes to `opensim-core` that are
introduced with each new version, starting with version 4.0. When possible, we provide the
GitHub issues or pull requests that
are related to the items below. If there is no issue or pull
request related to the change, then we may provide the commit.

This is not a comprehensive list of changes but rather a hand-curated collection of the more notable ones. For a comprehensive history, see the [OpenSim Core GitHub repo](https://github.com/opensim-org/opensim-core).

v4.6
=====
<<<<<<< HEAD
- Updated the dependency `spdlog` to `v1.14.0`. (#4067)
=======
- Move BoolLike class outside of template Array class for the `VS 17.14` linker (#4081)
>>>>>>> 74a7fdab


v4.5.2
======
- The performance of `getStateVariableValue`, `getStateVariableDerivativeValue`, and `getModelingOption` was improved in
  the case where provided string is just the name of the value, rather than a path to it (#3782)
- Fixed bugs in `MocoStepTimeAsymmetryGoal::printDescriptionImpl()` where there were missing or incorrect values printed. (#3842)
- Added `ModOpPrescribeCoordinateValues` which can prescribe motion of joints in a model given a table of data. (#3862)
- Fixed bugs in `convertToMocoTrajectory()` and `MocoTrajectory::resampleWithFrequency()` by updating `interpolate()` to
  allow extrapolation using the `extrapolate` flag. Combined with the `ignoreNaNs` flag, this prevents NaNs from
  occurring in the output. (#3867)
- Added `Output`s to `ExpressionBasedCoordinateForce`, `ExpressionBasedPointToPointForce`, and `ExpressionBasedBushingForce` for accessing force values. (#3872)
- `PointForceDirection` no longer has a virtual destructor, is `final`, and its `scale` functionality
  has been marked as `[[deprecated]]` (#3890)
- Added `ExpressionBasedFunction` for creating `Function`s based on user-defined mathematical expressions. (#3892)
- Added `ForceProducer`, `ForceConsumer`, and `ForceApplier`, which are fundamental APIs for force-producing
  components. The `ForceProducer` API was also rolled out to a variety of existing `Force` components, which
  means that API users can now now ask many `Force` components what forces they produce (see #3891 for a
  comprehensive overview).
- Made improvements to `MocoUtilities::createExternalLoadsTableForGait()`: center of pressure values are now set to zero, rather
  than NaN, when vertical force is zero, and the vertical torque is returned in the torque columns (rather than the sum of the
  sphere torques) to be consistent with the center of pressure GRF representation.
- Fixed an issue where a copy of an `OpenSim::Model` containing a `OpenSim::ExternalLoads` could not be
  finalized (#3926)
- Updated all code examples to use C++17 (after a few months of compiling as C++14 : #3929).
- Added class `OpenSim::StatesDocument` as a systematic means of serializing and deserializing a complete trajectory
  (i.e., time history) of all states in the `SimTK::State` to and from a single `.ostates` file. Prior to `StatesDocument`,
  only the trajectories of continuous states (e.g., joint angles, joint speeds, muscle forces, and the like) could be systematically
  written to file, either in the form of a `Storage` file or as a `TimeSeriesTable` file, leaving discrete states (e.g., muscle
  excitations and contact model anchor points) and modeling options (e.g., joint clamps) unserialized. `StatesDocument`, on the
  other hand, serializes all continuous states, discrete states, and modeling options registered with `OpenSim::Component`.
  Whereas neither `Storage` files nor `TimeSeriesTable` files are currently able to handle mixed variable types, `StatesDocument`
  is able to accommodate variables of type `bool`, `int`, `double`, `Vec2`, `Vec3`, `Vec4`, `Vec5`, and `Vec6` all in the same
  `.ostates` file. `.ostate` files are written in `XML` format and internally carry the name of the OpenSim model to which the
  states belong, a date/time stamp of when the file was written, and a user-specified note. `.ostate` files also support a
  configurable output precision. At the highest ouput precsion (~20 significant figures), serialization/deserialization is
  a lossless process. (#3902)
- Improved `OpenSim::IO::stod` string-to-decimal parsing function by making it not-locale-dependant (#3943, #3924; thanks @alexbeattie42)
- Improved the performance of `ComponentPath` traversal (e.g. as used by `Component::getComponent`, `Component::getStateVariableValue`)
- Added Python and Java (Matlab) scripting support for `TimeSeriesTable_<SimTK::Rotation>`. (#3940)
- Added the templatized `MocoStudy::analyze<T>()` and equivalent scripting counterparts: `analyzeVec3`, `analyzeSpatialVec`, `analyzeRotation`. (#3940)
- Added `ConstantCurvatureJoint` to the SWIG bindings; it is now available in Matlab and Python (#3957). 
- Added methods and `Output`s for calculating the angular momentum of a `Body`. (#3962)
- Updated `TabOpLowPassFilter` so that by default the processed table is trimmed to the original time range after padding and filtering. 
  The original behavior (no trimming) can be enabled via the new property `trim_to_original_time_range`. (#3969)
- Make `InverseKinematicsSolver` methods to query for specific marker or orientation-sensor errors more robust to invalid names or names not 
  in the intersection of names in the model and names in the provided referece/data. Remove methods that are index based from public interface.(#3951) 
- Replace usages of `OpenSim::make_unique` with `std::make_unique` and remove wrapper function now that C++14 is used in OpenSim (#3979). 
- Add utility method `createVectorLinspaceInterval` for the `std::vector` type and add unit tests. Utilize the new utility method to fix a bug (#3976) 
  in creating the uniformly sampled time interval from the experimental data sampling frequency in `APDMDataReader` and `XsensDataReader` (#3977).
- Fix Point Kinematics Reporter variable and initialization error and add unit tests (#3966)
- `OpenSim::ContactHalfSpace`, `OpenSim::ContactMesh`, and `OpenSim::ContactSphere` now check their associated `Appearance`'s `is_visible` flag when deciding whether to emit their associated decorations (#3993).
- The message associated with `OpenSim::PropertyException` now includes the full absolute path to the component that threw the exception (#3987).
- Add an improved uniform sampling check for `std::vector` containers to `CommonUtilities` and use the implemented method in the `TableUtilities::filterLowpass` method (#3968, #3978).
- Several bugs in `OpenSim::ExpressionBasedBushingForce::generateDecorations` were fixed:
  - It will now check for `0.0` values for `visual_aspect_ratio`, `moment_visual_scale`,
    and `force_visual_scale` when emitting decorations, skipping emission where `0.0` is
    found (previously: it would emit objects scaled by 0.0, causing downstream issues).
  - It will only emit decorations when called with `fixed` set to `false` (previously, frame
    decorations were emitted for both `true` and `false`, resulting in double-emission).
  - It will now check for NaNed vectors coming from the underlying expression, skipping emission
    if one is detected (previously: it would emit decorations with `NaN`ed transforms).
- `PolynomialPathFitter` now allows fitting paths that depend on more than 6 coordinates, matching recent changes to `MultivariatePolynomialFunction` (#4001).
- If an `Object` cannot be found when loading a list property from XML, a warning will now be emitted to the log (previously: it was emitted to `std::cerr`, #4009).
- Added the property `activation_dynamics_smoothing` to `DeGrooteFregly2016Muscle`. This property uses the model's original value of 0.1 as a 
  default, but users may consider increasing this value (e.g., 10.0) so that the activation and deactivation speeds of the model better match the 
  activation and deactivation time constants.
- Remove unused, legacy `<defaults>` blocks in `.osim` and `.xml` files (#3986).
- Added `example3DWalking`, which demonstrates how to create a tracking simulation with foot-ground contact in Moco. (#4008)
- Added `ModelFactory::createResidualActuators` and `ModOpAddResiduals` to make it easy to add a set of residual actuators to a model. 
  The default behavior of `ModOpAddReserves` remains the same, but a new constructor has been added to enable skipping coordinates associated 
  with residual forces so that they can be set separately with `ModOpAddResiduals`. (#4008)
- Added convenience methods to `MocoTrack` to allow setting marker weights from a `Set<MarkerWeight>` or `IKTaskSet`. (#4008)
- Remove the `tropter` libraries, the Tropter solver in Moco, and all references to it from build system. As a result, the following 
  Tropter-related dependencies have been removed: `adolc`, `colpack`, and `eigen`. (#3988)
- `OpenSim::Mesh` now retains a reference-counted copy of the mesh data when it's copied, which should make
  copying + re-finalizing `OpenSim::Model`s faster (#4010).
- Updated `TableUtilities::filterLowpass` to apply padding after resampling, so that the 
  initial time point of an input table is preserved. (#4020)
- Support using swig version 4.2 to generate Java & Python bindings. (#4028)
- Added `ExpressionBasedPathForce`, which can be used to create non-linear path springs or 
  other path-based force elements dependent on a user-provided expression. (#4035)
- Fixed a bug where `DeGrooteFregly2016Muscle::getBoundsNormalizedFiberLength()` was returning
  tendon force bounds rather than fiber length bounds. (#4040)
- Fixed bugs in `PolynomialPathFitter` when too few coordinate samples were provided. (#4039)
- In `StaticOptimization`, state derivatives are now pre-calculated at the time points of the original data, rather than calculated during optimization from splines. This change reduces computational time by as much as 25%. (#4037)
- Exposed the "dissipated energy" state variable allocated by the `SimTK::Force::LinearBushing` that is internal to `BushingForce`. 
  This change fixed a bug in Moco where adding a `BushingForce` led to a segfault due to a mismatch between the size of the 
  auxiliary state vector reserved by Moco and `SimTK::State::getZ()`. (#4054)


v4.5.1
======
- Added support for list `Socket`s via the macro `OpenSim_DECLARE_LIST_SOCKET`. The macro-generated method
  `appendSocketConnectee_*` can be used to connect `Object`s to a list `Socket`. In addition, `Component` and Socket have
  new `getConnectee` overloads that take an index to a desired object in the list `Socket` (#3652).
- Added `ComponentPath::root()`, which returns a `ComponentPath` equivalent to "/"
- Added `ComponentPath::separator()`, which returns the separator that's placed between elements of the path (i.e. `'/'`)
- `ComponentPath` is now less-than (`<`) comparable, making it usable in (e.g.) `std::map`
- `ComponentPath` now has a `std::hash<T>` implementation, making it usable in (e.g.) `std::unordered_map`
- Added `.clear()` and `.empty()` to `ComponentPath` for more parity with `std::string`'s semantics
- Added `tryGetSocket` and `tryUpdSocket` to the `Component` interface, which provides a non-throwing way of
  querying a component's sockets by name (#3673)
- Added `tryGetOutput` and `tryUpdOutput` to the `Component` interface, which provides a non-throwing way of
  querying a component's outputs by name (#3673)
- The XMLDocument that is held within OpenSim::Object is now reference-counted, to help ensure
  it is freed (e.g. when an exception is thrown)
- Calling `getConnectee` no longer strongly requires that `finalizeConnection` has been called on the socket. The
  implementation will now fall back to the (slower) method of following the socket's connectee path property. This
  is useful if (e.g.) following sockets *during* a call to `Component::finalizeConnections`
- `Controller` now manages the list of controlled actuators using a list `Socket` instead of a `Set<Actuators>` (#3683).
  The `actuator_list` property has been removed from `Controller` in lieu of the list `Socket`, which appears as
  `socket_actuators` in the XML. This change also necessitated the addition of an added `initSystem()` call in
  `AbstractTool::updateModelForces()` so that connected actuators have the same root component as the `Model`
  at the time of `Socket` connection. Finally, `PrescribedController::prescribeControlForActuator(int, Function*)` is
  now deprecated in favor of `PrescribedController::prescribeControlForActuator(const std::string&, Function*)`.
- Bumped the version of `ezc3d` to 1.5.8, which can now deal properly with Type-3 force platforms and c3d from Shadow
- Added `StationDefinedFrame` component, which is a `Frame` component that automatically computes its position and
  orientation from `Station`s in the model
- Models with `PrescribedController`s are now supported by Moco (#3701). Controls for actuators controlled by
  `PrescribedController`s are now excluded from the optimization problem.
- Fixed documentation error in `Umberger2010MuscleMetabolicsProbe` where muscle mass was incorrectly omitted for the
  activation maintenance rate.
- Methods are now available in `OpenSim::Component` for generating a list of all `ModelingOption`s and `DiscreteVariable`s in an `OpenSim::Model` or other `Component`. (#3745)
- `OpenSim::Component` accessor methods for `ModelingOption`s and `DiscreteVariables`s now accept both absolute and relative component paths. (#3745)
- `DiscreteVariables` in OpenSim can now be a range of numerical types, including `bool`, `int`, `double`, `Vec2`, `Vec3`, ..., `Vec6`, and `Quaternion`. (#3745)
- `DiscreteVariable`s and `ModelingOption`s allocated natively in Simbody can now be added to an `OpenSim::Component` and accessed via its `Component` API. To support this capability, `getDiscreteVariableIndex()` has been replaced by `getDiscreteVariableIndexes()` which returns both the index of the discrete variable and the index of the `SimTK::Subsystem` to which the descrete variable belongs. (#3745)
- Computationally efficient methods are now available for extracting the time histories of individual state variables, discrete states, and modeling options from a state trajectory (i.e., a `SimTK::Array_<SimTK::State>`). Collectively, these methods form the basis for performing a comprehensive serialzation of a state trajectory to file. (#3745)
- Computationally efficient methods are now available for building a state trajectory (i.e., a `SimTK::Array_<SimTK::State>`) from the time histories of individual state variables, discrete states, and modeling options. Collectively, these methods form the basis for performing a comprehenvise deserialization of a states trajectory from file. (#3745)
- Added `Model::calcForceContributionsSum()`, a wrapper method for `GeneralForceSubsystem` for efficiently
  calculating a subset of a model's body and mobility forces. (#3755)
- Added `Force::getForceIndex()` to allow accessing the `SimTK::ForceIndex` for force elements. (#3755)
- Improved performance in `MultivariatePolynomialFunction` and added convenience methods for automatically generating function derivatives (#3767).
- Added options to `PolynomialPathFitter` for including moment arm and lengthening speed functions in generated `FunctionBasedPath`s (#3767).
- The signature for `PrescribedController::prescribeControlForActuator()` was changed to take a `Function` via a const reference rather than a
pointer to avoid crashes in scripting due to invalid pointer ownership (#3781).
- Added option to `PolynomialPathFitter` to use stepwise regression for fitting a minimal set of polynomial coefficients for a `FunctionBasedPath` (#3779).
- Fixed a bug in SimulationUtilities::analyze<T> that would provide an incorrectly sized control vector to
  the model if controls were missing from the input controls table. (#3769)
- Added InputController, an intermediate abstract class of Controller that provides supports for controllers
  that map scalar control values from a list Input (connected to Outputs from one or more ModelComponents)
  to model actuator controls. (#3769)
- Updated Moco stack to use Casadi 3.6.5, IPOPT 3.14.16, and compatible MUMPS and Metis. (#3693, #3807)
- Upgrade Python and NumPy versions to 3.10 and 1.25, repectively, in ci workflow (#3794).
- Fixed bug in `report.py` preventing plotting multiple MocoParameter values. (#3808)
- Added SynergyController, a controller that computes controls for a model based on a linear combination of a set of Input control signals and a set of synergy vectors. (#3796)
- Fixed bug in `OpenSim::PiecewiseLinearFunction` that prevented proper initialization of the coefficient array when the number of function points is equal to 1. (#3817)
- Updated `PolynomialPathFitter` to use all available hardware threads during parallelization. (#3818)
- Exposed `TimeSeriesTable::trimToIndices` to public API. (#3824)
- Fixed bug in `Logger::cout`, now it works at any logger level. (#3826)
- Fixed bugs in `MocoCasOCProblem` and `CasOC::Problem` with incorrect string formatting. (#3828)
- Fixed `MocoOrientationTrackingGoal::initializeOnModelImpl` to check for missing kinematic states, but allow other missing columns. (#3830)
- Improved exception handling for internal errors in `MocoCasADiSolver`. Problems will now abort and print a descriptive error message (rather than fail due to an empty trajectory). (#3834)
- Upgraded the Ipopt dependency Metis to version 5.1.0 on Unix and macOS to enable building on `osx-arm64` (#3874).


v4.5
====
- Added `AbstractGeometryPath` which is a base class for `GeometryPath` and other path types (#3388). All path-based
forces now own the property `path` of type `AbstractGeometryPath` instead of the `GeometryPath` unnamed property. Getters
and setters have been added to these forces to provide access to concrete path types (e.g., `updPath<T>`). In `Ligament`
and `Blankevoort1991Ligament`, usages of `get_GeometryPath`, `upd_GeometryPath`, etc., need to be updated to
`getGeometryPath`, `updGeometryPath`, etc., or a suitable alternative.
- Fixed a minor memory leak when calling `OpenSim::CoordinateCouplerConstraint::setFunction` (#3541)
- Increase the number of input dimensions supported by `MultivariatePolynomialFunction` to 6 (#3386)
- Added `Assertion.h` and associated `OPENSIM_ASSERT*` macros (#3531)
- Replaced uses of `assert` with `OPENSIM_ASSERT`, so that assertion may be configured via cmake in the future, and
  so that OpenSim (esp. debug builds) throw instead of terminating the process (#3531)
- Fixed mis-indexing into an `OpenSim::ObjectProperty` now throws an exception rather than segfaulting (#3347)
- `PointToPointSpring` now throws an exception on finalizing connections if both sides of the spring
  are connected to the same base frame (#3485)
- Clarified that `OpenSim::Controller`'s `actuator_list` takes a list of actuator names, rather than paths (#3484)
- Deleting elements from an `OpenSim::Coordinate` range now throws an exception during `finalizeFromProperties` (previously:
  it would let you do it, and throw later when `Coordinate::getMinRange()` or `Coordinate::getMaxRange()` were called, #3532)
- Added `FunctionBasedPath`, a class for representing paths in `Force`s based on `Function` objects (#3389)
- Introduced the method `Model::getCoordinateNamesInMultibodyTreeOrder` for convenient access to internal coordinate ordering for scripting users (#3569)
- Fixed a bug where constructing a `ModelProcessor` from a `Model` object led to an invalid `Model`
- Added `LatinHypercubeDesign`, a class for generating Latin hypercube designs using random and algorithm methods (#3570)
- Refactor c3dExport.m file as a Matlab function (#3501), also expose method to allow some operations on tableColumns
  (multiplyAssign) to speed up data processing.
- Fixed xml-related memory leaks that were occuring when deserializing OpenSim models. (Issue #3537, PR #3594)
- Fixed a minor bug when the locally installed package (via `pip`) couldn't find the dependencies (PR #3593). Added `data_files` argument to the `setup.py` to copy all the dependencies into the opensim package folder in the Python environment.
- Added `PolynomialPathFitter`, A utility class for fitting a set of `FunctionBasedPath`s to existing geometry-path in
  an OpenSim model using `MultivariatePolynomialFunction`s (#3390)
- Added `examplePolynomialPathFitter.py`, a scripting example that demonstrates how to use `PolynomialPathFitter` (#3607)
- Fixed a bug where using `to_numpy()` to convert `RowVectorView`s to Python arrays returned incorrect data (#3613)
- Bumped the version of `ezc3d` which can now Read Kistler files
- Updated scripting method addTableMetaDataString to support overwriting metadata value for an existing key (#3589)
- Exposed simbody methods to obtain GravityForces, MobilityForces and BodyForces (#3490)
- Simbody was updated such that the headers it transitively exposes to downstream projects are compatible with C++20 (#3619)
- Moved speed computation from `computeForce` in children of `ScalarActuator` to dedicated `getSpeed` function.
- Fix type problem with BufferedOrientationReference (Issue #3415, PR #3644)
- Fixed setting the color of a PathSpring's GeometryPath should now update the color of the PathSpring geometry


v4.4.1
======
- IMU::calcGyroscopeSignal() now reports angular velocities in the IMU frame.
- Update `report.py` to set specific colors for plotted trajectories
- Made `Component::getSocketNames` a `const` member method (previously: non-const)
- Added `ModOpReplaceMusclesWithPathActuators` to the list of available model operators in `ModelOperators.h`
- Modifed the swig interface files to make OpenSim::PathPointSet adopt new PathPoints inserted into it. (Issue #3276)
- Remove references to obsoleted dependency BTK, use ezc3d exclusively.
- Fixed an issue with IPOPT libraries when building OpenSim with `OPENSIM_WITH_CASADI = ON` but `OPENSIM_WITH_TROPTER = OFF` (Issue #3267).
- Removed all references to deprecated environment variable `OPENSIM_HOME`.
- Fix issue where templatized Property classes are not available to Objects defined in plugins.
- Minimum supported version for Java is now 1.8 in the cmake files (Issue #3215).
- Fix CSV file adapter hanging on csv files that are missing end-header (issue #2432).
- Improve documentation for MotionType to serve scripting users (Issue #3324).
- Drop support for 32-bit Matlab in build system since Matlab stopped providing 32-bit distributions (issue #3373).
- Hotfixed body inertia not being updated after changing the 'inertia' property of a body (Issue #3395).
- Fixed segfault that can occur when working with OpenSim::Models that are initialized from invalid XML (osim) data (#3409)
- Deduplicated `SmoothSegmentedFunction` data when constructing the muscle curves (#3442).
- Added `OpenSim::AbstractSocket::canConnectTo(Object const&) const`, for faster socket connectivity checks (#3451)
- Fixed the `CoordinateCouplerConstraint` bug preventing functions with multiple independent coordinates (#3435)
- Removed memory leak tests from `testInitState` and `testComponents`, because external analyzers (e.g. libASAN) are better-suited to this (#3459)
- Fixed `CMC_TaskSet` memory leak whenever it is copied (#3457)
- Added `SIMBODY_EXTRA_CMAKE_ARGS` to `dependencies/CMakeLists.txt`, which lets integrators customize Simbody via the OpenSim superbuild (#3455)
- Fixed out-of-bounds memory access in testAssemblySolver (#3460)
- The property, input, output, and socket macros (e.g. OpenSim_DECLARE_PROPERTY) can now be used outside of the OpenSim namespace
  and no longer require a `using namespace OpenSim;` declaration in order to work (#3468)
- Fixed runtime segfault that can occur when trying to use a `WrapObject` that is not a child of a `PhysicalFrame` (#3465)
- Fixed issues #3083 #2575 where analog data is not pulled out from c3d files, a a new function getAnalogDataTable() has been added to the C3DFileAdapter
- Fixed segfault that can occur when building models with unusual joint topologies (it now throws an `OpenSim::Exception` instead, #3299)
- Add `calcMomentum`, `calcAngularMomentum`, `calcLinearMomentum`, and associated `Output`s to `Model` (#3474)
- Fix issue where a different __init__.py is used by conda package and dev environment, the fix allows developers to install local builds into conda. (#3502)
- Changed control points in `SegmentedQuinticBezierToolkit` to be of `SimTK::Vec6` type instead of `SimTK::Vector` (#3481).
- Added a cylinder wrapping test: `testWrapCylinder.cpp` (#3498)


v4.4
====
- Updated ezc3d to version 1.5.0 which better manages the events defined in a c3d file.
- Fixed an issue that could happen sometimes with ScaleTool where loading the model file or marker set file could fail if the file was given as an absolute path (Issue #3109, PR #3110)
- Fixed an issue with SWIG with `OpenSim::Body::getRotationInGround()` where it would return an object without the correct `SimTK::Rotation` methods.
- Fixed OpenSim::Arrow start_point property being ignored
- Fixed objects being set as not up to date with their properties by finalizeFromProperties
- Throw exception if body masses are either NaN or -ve (Issue #3130)
- Fixed issue #3176 where McKibbenActuator is not registered and can't be serialized to XML files
- Fixed issue #3191 where CustomJoint coordinates ordering in model files affects coordinate definitions.
- Fixed issue #3220 Memory leak running InverseKinematicsTool repeatedly and using Kinematics analysis.


v4.3
====
- Introduced IMU component that models a typical Inertial Measurement Unit (IMU) with corresponding outputs for orientation, accelerometer, and gyroscope signals.
- Introduced IMUDataReporter (analysis) to record signals from IMU components placed on models.
- Fixed a bug with Actuation analysis that would lead to extra columns in the output when an actuator is disabled (Issue #2977).
- Fix issue where including path in output file name caused output to not be written without warning, now warning is given and file is written (Issue #3042).
- Fix copy-paste bug in reporting orientation errors (Issue #2893, fixed by Henrik-Norgren).
- Upgrade bindings to use SWIG version 4.0 (allowing doxygen comments to carry over to Java/Python files).
- Added createSyntheticIMUAccelerationSignals() to SimulationUtilities to generate "synthetic" IMU accelerations based on passed in state trajectory.
- Fixed incorrect header information in BodyKinematics file output
- Fixed bug applying non-uniform scaling to inertia matrix of a Body due to using local vaiable of type SysMat33 (Issue #2871).
- Default build to python 3.8 and numpy 1.20 (special instructions for using python 3.8+ on windows at https://simtk-confluence.stanford.edu/display/OpenSim/Scripting+in+Python)

v4.2
====
- Fixed a bug with InverseDynamicsTool/InverseDynamicsSolver to account for cases where a model has extra slots in its `State`'s "q" (PR #2971)
- Added Bhargava2004SmoothedMuscleMetabolics, a smoothed version of the Bhargava metabolics model designed for gradient-based optimization (i.e., Moco).
- Fixed a bug in Millard2012EquilibriumMuscle::extendFinalizeFromProperties(): the end point slopes on the inverse force velocity curves are constrained to yield a valid curve. A warning is noted in the log if the slopes are small enough that numerical integration might be slow.
- Added logging to Millard2012EquilibriumMuscle::extendFinalizeFromProperties(): whenever an internal setting is changed automatically these changes are noted in the log. To avoid seeing these messages, update the corresponding properties in the .osim file to the values noted in the log message.
- Introduced new logging system based on spdlog https://github.com/gabime/spdlog.git. The transition should be transparent to end users with default settings except that the name of the log file is now opensim.log. Main features are:
  - The ability to customize error level for reporting (in increasing level of verbosity): Off, Critical, Error, Warn, Info, Debug, Trace
  - The ability to start logging to a specified file on the fly.
  - Log file messages are time stamped and the format can be changed by users
  - More details and additional functionality is described in the Developer's Guide, and Doxygen pages of OpenSim::Logger class.
- Add the ActivationCoordinateActuator component, which is a CoordinateActuator with simple activation dynamics (PR #2699).
- Easily convert Matlab matrices and Python NumPy arrays to and from OpenSim Vectors and Matrices. See Matlab example matrixConversions.m and Python example numpy_conversions.py.
- Users have more control over which messages are logged. Messages are now logged to opensim.log instead of out.log and err.log. Users can control logging levels via `Logger::setLevel()`.
- Fix a segfault that occurs when using OpenSim's Python Package with Anaconda's Python on a Mac.
- Expose PropertyHelper class to python bindings to allow editing of objects using the properties interface (useful for editing objects defined in plugins) in python (consistent with Java/Matlab).
- Whitespace is trimmed when reading table metadata for STO, MOT, and CSV files.
- Introduce utilities for creating SimTK::Vectors, linear interpolation, updating table column labels from v3.3 to v4.0 syntax, solving for a function's root using bisection (OpenSim/Common/CommonUtilities.h) ([PR #2808](https://github.com/opensim-org/opensim-core/pull/2808)).
- Introduce utilities for querying, filtering, and resampling TimeSeriesTables (OpenSim/Common/TableUtilities.h) ([PR #2808](https://github.com/opensim-org/opensim-core/pull/2808)).
- StatesTrajectories can now be created from a TimeSeriesTable of states.
- Minor performance improvements (5-10 %) for controller-heavy models (PR #2806)
- `Controller::isEnabled` will now only return whether the particular controller is enabled
  - Previously, it would return `false` if its parent `Model`'s `Model::getAllControllersEnabled` returned `false`
  - The previous behavior would mean that `Controller::setEnabled(true); return Controller::isEnabled();` could return `false`
- When building from source, CMake now outputs more detailed information about dependencies.
- The new Matlab examplePointMass.m shows how to build and simulate a point-mass model.
- Fix OpenSense calibration algorithm to handle models facing an arbitrary direction. The calibration algorithm now aligns one axis of the provided Orientation Sensor data with the x-axis of the base segment (e.g. pelvis) of the model in default pose.
- For PrescribedController, the controls_file column labels can now be absolute paths to actuators (previously, the column labels were required to be actuator names).
- Fixed a critical bug in Induced Accelerations Analysis which prevents analysis to run when external forces are present ([PR #2847](https://github.com/opensim-org/opensim-core/pull/2808)).
- For PrescribedController, the controls_file column labels can now be absolute paths to actuators (previously, the column labels were required to be actuator names).
- CMCTool now supports the setSolveForEquilibrium() method inherited by AbstractTool, which allows users to disable a call to Model::equilibrateMuscles() when running CMC. This setting is true by default, so the default behavior remains the same.
- The Matlab utility osimTableToStruct() now handles column labels that start with a non-letter character by prepending 'a_' instead of 'unlabeled'.
- Removed `Path` abstract base class (PR #2844)
  - Unused by OpenSim and related projects
- Improved the performance of `ComponentPath` (PR #2844)
  - This improves the performance of component-heavy models by ~5-10 %
  - The behavior and interface of `ComponentPath` should remain the same
- The new Matlab CustomStaticOptimization.m guides the user to build their own custom static optimization code.
- Dropped support for separate Kinematics for application of External Loads. ([PR #2770] (https://github.com/opensim-org/opensim-core/pull/2770)).
- Refactored InverseKinematicsSolver to allow for adding (live) Orientation data to track, introduced BufferedOrientationsReference to queue data (PR #2855)
- `opensim.log` will only be created/opened when the first message is logged to it (PR #2880):
  - Previously, `opensim.log` would always be created, even if nothing was logged
- Added a CMake option, `OPENSIM_DISABLE_LOG_FILE` (PR #2880):
  - When set, disables `opensim.log` from being used by the logger by default when the first message is written to the log
  - Log messages are still written to the standard output/error streams
  - Previously, `opensim.log` would always be created - even if nothing was written to it (fixed above)
  - Setting `OPENSIM_DISABLE_LOG_FILE` only disables the automatic creation of `opensim.log`. File logging can still be manually be enabled by calling `Logger::addFileSink()`
  - This flag is `OFF` by default. So standard builds will still observe the existing behavior (`opensim.log` is created).
- Fix bug in visualization of EllipsoidJoint that was not attaching to the correct frame ([PR #2887] (https://github.com/opensim-org/opensim-core/pull/2887))
- Fix bug in error reporting of sensor tracking (PR #2893)
- Throw an exception rather than log an error message when an unrecognized type is encountered in xml/osim files (PR #2914)
- Added ScapulothoracicJoint as a builtin Joint type instead of a plugin (PRs #2877 and #2932)

v4.1
====
- Added `OrientationsReference` as the frame orientation analog to the location of experimental markers. Enables experimentally measured orientations from wearable sensors (e.g. from IMUs) to be tracked by reference frames in the model. A correspondence between the experimental (IMU frame) orientation column label and that of the virtual frame on the `Model` is expected. The `InverseKinematicsSolver` was extended to simultaneously track the `OrientationsReference` if provided. (PR #2412)
- Removed the undocumented `bool dumpName` argument from `Object::dump()` and made the method `const` so it can be safely called on `const` objects. (PR #2412)
- `MarkersReference` convenience constructors were updated to take a const reference to a `MarkerWeightSet` as its second argument. If a `Set` is not empty, then only the markers listed are used as reference signals. That means `InverseKinematicsTool` no longer tracks all experimental markers even those not in the `MarkerWeightSet`. One can quickly track all experimental markers (that have a corresponding model marker) by simply providing an empty `Set`, in which case all markers are assigned the default weight (typically 1.0).
- Model files from very old versions (pre 1.8.1) are not supported, an exception is thrown rather than fail quietly (issue #2395).
- Initializing a Component from an existing Component with correct socket connectees yields invalid paths (issue #2418).
- Reading DataTables from files has been simplified. Reading one table from a file typically uses the Table constructor except when the data-source/file contains multiple tables. (In these cases e.g. C3D files, use C3DFileAdapter.read method, then use functions in C3DFileAdapter to get the individual TimeSeriesTable(s)). Writing tables to files has not changed.
- Exposed convertMillimeters2Meters() in osimC3D.m. This function converts COP and moment data from mm to m and now must be invoked prior to writing force data to file. Previously, this was automatically performed during writing forces to file.
- Methods that operate on SimTK::Vec<n> are now available through Java/Matlab and python bindings to add/subtract/divide/multiply vec<n> contents with a scalar (PR #2558)
- The new Stopwatch class allows C++ API users to easily measure the runtime of their code.
- If finalizeConnections() method was not called on a model after making changes and before printing, an exception is thrown to avoid creating corrupt model files quietly (PR #2529)
- Updated the docopt.cpp dependency so that OpenSim can be compiled with Visual C++ from Visual Studio 2019.
- Added `Blankevoort1991Ligament` force component which represents ligament fibers as non-linear path springs. The force-strain curve has a quadratic toe region at low strains and a linear stiffness region at high strains. (PR #2632)
- Updated Simbody to 3.7 to fix an issue with the simbody-visualizer on macOS 10.15 Catalina.
- On Mac and Linux, we include a shell script opensim-install-command-line.sh to make OpenSim's command-line tools easily accessible.
- Added the compliant SmoothSphereHalfSpaceForce component, for use with direct collocation and Moco.


Converting from v4.0 to v4.1
----------------------------
- The `OpenSim::Array` constructor is now marked explicit, which prevents
  accidental implicit conversion to `Array`. If you relied on this implicit
  conversion, you will need to update your code to use the constructor
  explicitly.

Bug Fixes
---------
- Fixed bug in osimTable2Struct.m for renaming unlabelled markers (PR #2491)
- Fixed bug that resulted in an exception when reading C3D files without forces. Now, if the C3D doesn't contain markers or forces, an empty table will be returned (PR #2421)
- Fix bug that resulted in activations and forces reported for Actuators that are disabled during StaticOptimization (issue #2438) Disabled actuators are now ignored in StaticOptimization.
- OpenSim no longer supports model file formats predating version 1.8.1 (PR #2498)
- FunctionBasedBushingForce now applies damping if specified (it was incorrectly ignored in 4.0) issue #2512
- TRCFileAdapter.write() uses the number of columns and rows in the supplied dataTable to set the "NumMarkers" and "NumRows" Metadata in the output file. Users won't have to set this metadata string manually.  #2510

Documentation
-------------


Other Changes
-------------
- Performance of reading large data files has been significantly improved. A 50MB .sto file would take 10-11 min to read now takes 2-3 seconds. (PR #2399)
- Added Matlab example script of plotting the Force-length properties of muscles in a models; creating an Actuator file from a model;
building and simulating a simple arm model;  using OutputReporters to record and write marker location and coordinate values to file.
- Added Python example that demonstrates how to run an optimization using the cma package and how to avoid an expensive call to `initSystem()` within the objective function. (PR #2604)
- OpenSim 4.1 ships with Python3 bindings as default. It is still possible to create bindings for Python2 if desired by setting CMake variable OPENSIM_PYTHON_VERSION to 2
- For CMake, the option OPENSIM_COPY_DEPENDENCIES option is now an advanced option, and a warning is provided if this option is off but wrapping is turned on.

v4.0
====

Converting from v3.x to v4.0
-----------------------------
- A significant difference between v3.3 and 4.0 is the naming of dependencies. Unique names were not enforced in 3.3, which led to undefined behavior. In 4.0, Component pathnames must be unique. That is a Component must be unique with respect to its peers. A Model named *model* cannot have multiple subcomponents with the name *toes* either as bodies or joints, because the pathname */model/toes* will not uniquely identify the Component. However, multiple *toes* bodies can be used as long as they are not subcomponents of the same Component. For example, a *device* Component with a *toes* Body will have no issues since this *toes* Body has a unique pathname, */model/device/toes*, which is unambiguous. One could also create a multi-legged model, where each leg is identical, with *hip* and *knee* joints and *upper* and *lower* bodies, but each being unique because each `Leg` Component that contains the leg subcomponents, is uniquely named like */model/leg1* and */model/leg4/* and thus all of their subcomponents are unique, e.g.: */model/leg1/knee* vs. */model/leg4/knee*.
- Component naming is more strictly enforced and names with spaces are no longer accepted. Spaces are only allowable as separators for `Output` or `Channel` names that satisfy a list `Input`. (PR #1955)
- The Actuator class has been renamed to ScalarActuator (and `Actuator_` has been renamed to `Actuator`) (PR #126).
  If you have subclassed from Actuator, you must now subclass from ScalarActuator.
- Methods like `Actuator::getForce` are renamed to use "Actuator" instead (e.g., `Actuator::getActuator`) (PR #209).
- Markers are now ModelComponents (PR #188). Code is included for conversion on serialization/de-serialization.
- MarkerSet::addMarker() was removed (PR #1898). Please use Model::addMarker() to add markers to your model.
- `Body::getMassCenter` now returns a `Vec3` instead of taking a `Vec3` reference as an argument (commit cb0697d98).
- The following virtual methods in ModelComponent have been moved:
  - connectToModel -> extendConnectToModel
  - addToSystem -> extendAddToSystem
  - initStateFromProperties -> extendInitStateFromProperties
  - setPropertiesFromState -> extendSetPropertiesFromState

  The original methods (without `extend`) still exist, but they are now non-virtual.
  To invoke `connectToModel` on an entire Model, you still call `Model::connectToModel`.
  This change has been made to make a distinction between the user interface and
  the Component developer (extension) interface. **IMPORTANT** The calls to
  `Super::addToSystem`, etc. in the implementation of these methods must now
  also use the `extend` variants. Otherwise, you will enter into an infinite recursion.
- OpenSim now makes substantial use of C++11 features; if you compile OpenSim, your compiler
  must support C++11. Also, any C++ project in which you use OpenSim must also be compiled with C++11.
- The following components have been upgraded to use Sockets to connect to
  other components they depend on (instead of string properties):
  - ContactGeometry (ContactSphere, ContactHalfSpace, ContactMesh)
- Many of the methods in ScaleTool have now been marked const.
- We created a new unified command line interface that will replace the
  single-tool command line executables (`scale`, `ik`, `id`, `rra`, `cmc`,
  etc.).
  - `scale -S setup.xml` -> `opensim run-tool setup.xml`.
  - `scale -PS` -> `opensim print-xml scale`
  - `scale -PropertyInfo ...` -> `opensim info ...`
  - `versionUpdate ...` -> `opensim update-file ...`
- The `CoordinateSet` property in `Joint` has been replaced with a `coordinates`
  list property and enumerations have been added for accessing the Coordinates
  owned by a Joint. Code like `myPlanarJoint.getCoordinateSet()[0]` now becomes
  `myPlanarJoint.getCoordinate(PlanarJoint::Coord::RotationZ)` (PRs #1116,
  #1210, and #1222).
- The `reverse` property in Joint can no longer be set by the user; Model uses
  SimTK::MultibodyGraphMaker to determine whether joints should be reversed when
  building the multibody system. The joint's transform and coordinates maintain
  a parent->child sense even if the joint has been reversed. For backwards
  compatibility, a joint's parent and child PhysicalFrames are swapped when
  opening a Model if the `reverse` element is set to `true`.
- The `MotionType` of a `Coordinate` is now fully determined by the Joint. The
  user cannot set the `MotionType` for a `Coordinate`. There are instances such
  as in the *leg6dof9musc* and *Rajagopal2015* models, where a `Coordinate` was
  assigned an incorrect type (e.g. when a coordinate of a `CustomJoint` is not a
  measure of a Cartesian angle). In 4.0, the coordinate is correctly marked as
  `Coupled` since a function couples the coordinate value to the angular
  displacement of the patella in Cartesian space. **NOTE**, this causes issues
  (e.g.  opensim-org/opensim-gui#617, #2088) when using kinematics files
  generated in 3.3 (or earlier) where `Rotational` coordinates have been
  converted to degrees. Because OpenSim 4.0 does not recognize the coordinate's
  `MotionType` to be `Rotational` it will not convert it back to radians
  internally. For motion files generated prior to 4.0 where the file has
  `inDegrees=yes`, please use the following conversion utility:
  `updatePre40KinematicsFilesFor40MotionType()`. When loading a pre-4.0 model,
  OpenSim will warn users of any changes in `MotionType` when updating an
   existing model to OpenSim 4.0.
- `Manager::integrate(SimTK::State&)` has been removed and replaced by
  `Manager::integrate(double)`. You must also now call
  `Manager::initialize(SimTK::State&)` before integrating or pass the
  initialization state into a convenience constructor. Here is a
   before-after example (see the documentation in the `Manager` class
   for more details):
  - Before:
    - Manager manager(model);
    - manager.setInitialTime(0.0);
    - manager.setFinalTime(1.0);
    - manager.integrate(state);
  - After:
    - Manager manager(model);
    - state.setTime(0.0);
    - manager.initialize(state);
    - manager.integrate(1.0);
  - After (using a convenience constructor):
    - state.setTime(0.0);
    - Manager manager(model, state);
    - manager.integrate(1.0);
- `Manager::setIntegrator(SimTK::Integrator)` has been removed and replaced by
  `Manager::setIntegratorMethod(IntegratorMethod)` which uses an enum and can
  be used by the MATLAB/Python interface. See the method's documentation for
  examples. Integrator settings are now handled by the Manager through the
  following new functions:
  - setIntegratorAccuracy(double)
  - setIntegratorMinimumStepSize(double)
  - setIntegratorMaximumStepSize(double)
  - setIntegratorInternalStepLimit(int)
- `Muscle::equilibrate(SimTK::State&)` has been removed from the Muscle interface in order to reduce the number and variety of muscle equilibrium methods. `Actuator::computeEquilibrium(SimTK::State&)` is overridden by Muscle and invokes pure virtual `Muscle::computeInitialFiberEquilibrium(SimTK::State&)`.
- `Millard2012EquilibriumMuscle::computeFiberEquilibriumAtZeroVelocity(SimTK::State&)` and `computeInitialFiberEquilibrium(SimTK::State&)` were combined into a single method:
`Millard2012EquilibriumMuscle::computeFiberEquilibrium(SimTK::State&, bool useZeroVelocity)`
where fiber-velocity can be estimated from the state or assumed to be zero if the flag is *true*.
- `Millard2012EquilibriumMuscle::computeInitialFiberEquilibrium(SimTK::State&)` invokes `computeFiberEquilibrium()` with `useZeroVelocity = true` to maintain its previous behavior.
- `Model::replaceMarkerSet()` was removed. (PR #1938) Please use `Model::updMarkerSet()` to edit the model's MarkerSet instead.
- The argument list for `Model::scale()` was changed: the `finalMass` and
  `preserveMassDist` arguments were swapped and the `preserveMassDist` argument
  is no longer optional. The default argument for `preserveMassDist` in OpenSim
  3.3 was `false`. (PR #1994)
- A GeometryPath without PathPoints is considered invalid, since it does not
represent a physical system. You must specify PathPoints to define a valid
GeometryPath for a Muscle, Ligament, PathSpring, etc... that is added to a
Model. (PR #1948)
  - Before (no longer valid):
    ```cpp
    Model model;
    Thelen2003Muscle* muscle = new Thelen2003Muscle("muscle", ...);
    // GeometryPath throws: "A valid path requires at least two PathPoints."
    model.addForce(muscle);
    ```
  - After (now required):
    ```cpp
    Model model;
    Thelen2003Muscle* muscle = new Thelen2003Muscle("muscle", ...);
    // require at least two path points to have a valid muscle GeometryPath
    muscle->addNewPathPoint("p1", ...);
    muscle->addNewPathPoint("p2", ...);
    model.addForce(muscle);
    ```
- The JointReaction analysis interface has changed in a few ways:
  - "express_in_frame" now takes a `Frame` name. "child" and "parent" keywords are also still accepted, provided that no Frame is named "child" or "parent"
  - If the number of elements in "apply_on_bodies" or "express_in_frame" is neither of length 1 or the same length as indicated by "joint_names", an exception is thrown. This was previously a warning.
- Updated wrapping properties


Composing a Component from other components
-------------------------------------------
Component now maintains a list property of *components* which it owns. You add
a (sub) Component to a *parent* Component by calling `addComponent` and passing
a heap allocated (`new Component`) to the parent which you want to take
ownership of the new subcomponent. Ownership determines how the subcomponent is serialized
(appears within the parent) and the order in which of Component interface methods (above)
are propagated to the subcomponent. Access to contained components is provided through
`getComponent<C>(path)` or `getComponentList<C>` where `C` is any Component type (default
is `Component` to get all subcomponents). These methods always traverse down into
a Component's list of components.  All subcomponents that are properties of (and thus owned by)
a parent Component are accessible this way. The Model's typed %Sets and `add####()` methods
are no longer necessary to compose a Model, since any Component can now be composed of
components. `Model` still supports `addd####()` methods and de/serialization of Sets,
but components added via `addComponent` are NOT included in the Sets but contained
in the Component's *components* property list. Details in PR#1014. **Note**, it is now
strictly required that immediate subcomponents have unique names. For example, a Model cannot contain two bodies in its `BodySet` named *tibia* or a Body and a Joint named *toes*, since it is ambiguous as to which *tibia* `Body` or *toes* `Component` is being referenced.

Bug Fixes
---------
- Fixed a typo in one of the method names for AbstractTool verifyUniqueComulnLabels -> verifyUniqueColumnLabels (PR #130)
- Fixed bug where Body VisibleObject was not serialized when writing a model to XML (PR #139)
- Fixed memory leaks in AssemblySolver and using Simtk::XML (PR #176)
- Fixed model mass scaling. When 'preserve mass distribution' is unchecked (GUI) the input mass was previously not respected and the resulting scaled model mass does not equal the input mass. The modelscaler() now alters the body masses and inertias to match the input mass. (PR #230)
- Fixed a bug in the equilibrium solution of Millard and Thelen muscles, where the initial activation and fiber-length values (for solving for equilibrium) were always coming from the default values. This was unnecessary, because unless specified otherwise, the state automatically contains the default values. This fixes an issue where initial states activations from a file were not respected by the Forward Tool and instead, the initial activations would revert to the model defaults. (PR #272)
- Fixed a bug where MuscleAnalysis was producing empty moment arm files. We now avoid creating empty Moment and MomentArm storage files when `_computeMoments` is False. (PR #324)
- Fixed bug causing the muscle equilibrium solve routine in both Thelen2003Muscle and Millard2012EquilibriumMuscle to fail to converge and erroneously return the minimum fiber length. The fix added a proper reduction in step-size when errors increase and limiting the fiber-length to its minimum. (PR #1728)
- Fixed a bug where Models with Bodies and Joints (and other component types) with the same name were loaded without error. Duplicately named Bodies were simply being ignored and only the first Body of that name in the BodySet was being used, for example, to connect a Body to its parent via its Joint, or to affix path points to its respective Body. Now, duplicate names are flagged and renamed so they are uniquely identified. (PR #1887)
- Fixed bug and speed issue with `model.setStateVariableValues()` caused by enforcing constraints after each coordinate value was being set (PR #1911). Removing the automatic enforcement of constraints makes setting all state values much faster, but also requires calling `model.assemble()` afterwards. Enforcing constraints after setting each coordinate value individually was also incorrect, since it neglected the effect of other coordinate changes have on the current coordinate. All coordinate values must be set before enforcing constraints.
- Fixed a bug that resulted in incorrect Ligament resting lengths after scaling.
  (PR #1994)

New Classes
-----------
- Added a BodyActuator component, which applies a spatial force on a specified Point of a Body (PR #126)
- Created Frame, PhysicalFrame, OffsetFrame, PhysicalOffsetFrame, Station and Marker ModelComponents (PR #188, PR #325, PR #339). Marker did not previously comply with the Model Component interface.
- A Body is a PhysicalFrame
- Connections to Bodies upgraded to PhysicalFrames and locations on these frames are now represented by PhysicalOffsetFrame (PR #370)
- Joints were refactored so that the base Joint manages the parent and child frame connections, including the definition of local PhysicalOffsetFrames to handle offsets defined as separate location and orientation properties. (PR #589)
- The WeldConstraint and BushingForces (BushingForce, CoupledBushingForce, FunctionBasedBushingForce, and ExpressionBasedBushingForce) were similarly unified (like Joints) to handle the two Frames that these classes require to operate. A LinkTwoFrames intermediate class was introduced to house the common operations. Convenience constructors for WeldConstraint and BushingFrames were affected and now require the name of the Component as the first argument. (PR #649)
- The new StatesTrajectory class allows users to load an exact representation of previously-computed states from a file. (PR #730)
- Added Point as a new base class for all points, which include: Station, Marker, and PathPoints

- Added OutputReporter as an Analysis so that users can use the existing AnalyzeTool and ForwardTool to extract Output values of interest, without modifications to the GUI. (PR #1991)


Removed Classes
---------------
The following classes are no longer supported in OpenSim and are removed in OpenSim 4.0.
- Muscle class `ContDerivMuscle_Depredated`.

MATLAB and Python interfaces
----------------------------
- The SimbodyMatterSubsystem class--which provides operators related to the mass
matrix, Jacobians, inverse dynamics, etc.--is now accessible in MATLAB and
Python (PR #930).
- Changed wrapping of `SimTK::Array_<OpenSim::CoordinateReference>` from `ArrayCoordinateReference` to `SimTKArrayCoordinateReference` for consistency with other classes. (PR #1842)

MATLAB interface
----------------
- The configureOpenSim.m function should no longer require administrator
  privileges for most users, and gives more verbose output to assist with
  troubleshooting.
- New MATLAB examples were added: Hopper-Device and Knee-Reflex.

Python interface
----------------
- Improved error handling. Now, OpenSim's error messages show up as exceptions
in Python.
- The Python bindings can now be built for Python 3 (as well as Python 2).

Other Changes
-------------
- Support for compiling the source code with Microsoft Visual Studio 2017.
- There is now a formal CMake mechanism for using OpenSim in your own C++
  project. See cmake/SampleCMakeLists.txt. (PR #187)
- Substantial cleanup of the internal CMake scripts.
- Lepton was upgraded to the latest version (PR #349)
- Made Object::print a const member function (PR #191)
- Improved the testOptimization/OptimizationExample to reduce the runtime (PR #416)
- InverseKinematics tool outputs marker error .sto file if report error flag is true.
- Marker location file output name in IK changed to reflect trial name for batch processing.
- Created a method `ScaleTool::run()`, making it easier to run the Scale Tool
programmatically in MATLAB or python.
- Thelen2003Muscle, Millard2012EquilibriumMuscle, and
  Millard2012AccelerationMuscle now throw an exception if the force equilibrium
  calculation fails to converge (PR #1201).
- Thelen2003Muscle and Millard2012EquilibriumMuscle no longer clamp excitations (i.e. controls)
  internally. If controls are out of bounds an Exception is thrown. Also, the
  `min_control` property now defaults to the `minimum_activation`. It is the
  responsibility of the controller (or solver) to provide controls that are
  within the valid ranges defined by the Actuators and that includes the
  specific bounds of Muscle models. (PR #1548)
- The `buildinfo.txt` file, which contains the name of the compiler used to
  compile OpenSim and related information, is now named `OpenSim_buildinfo.txt`
  and may be installed in a different location.
- macOS and Linux users should no longer need to set `LD_LIBRARY_PATH` or
  `DYLD_LIBRARY_PATH` to use OpenSim libraries.
- The `scale()` method was removed from the `SimbodyEngine` class (the contents
  were moved into `Model::scale()`). (PR #1994)
- Any class derived from ModelComponent can now add its own implementation of
  `extendPreScale()`, `extendScale()`, and/or `extendPostScale()` to control how
  its properties are updated during scaling. (PR #1994)
- The source code for the "From the Ground Up: Building a Passive Dynamic
  Walker Example" was added to this repository.
- OpenSim no longer looks for the simbody-visualizer using the environment
  variable `OPENSIM_HOME`. OpenSim uses `PATH` instead.
- The Thelen2003Muscle now depend on separate components for modeling pennation,
  and activation dynamics.

Documentation
-------------
- Improved Doxygen layout and fixed several bugs and warnings (various)
- All mentions of SimTK/Simbody classes in OpenSim's Doxygen now provide links directly to SimTK/Simbody's doxygen.
- Added a detailed README.md wtith build instructions, as well as guides to contributing and developing (CONTRIBUTING.md).
- Included GIFs in Doxygen for several commonly used Joint types<|MERGE_RESOLUTION|>--- conflicted
+++ resolved
@@ -8,11 +8,8 @@
 
 v4.6
 =====
-<<<<<<< HEAD
+- Move BoolLike class outside of template Array class for the `VS 17.14` linker (#4081)
 - Updated the dependency `spdlog` to `v1.14.0`. (#4067)
-=======
-- Move BoolLike class outside of template Array class for the `VS 17.14` linker (#4081)
->>>>>>> 74a7fdab
 
 
 v4.5.2
