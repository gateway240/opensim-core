--- conflicted
+++ resolved
@@ -2794,30 +2794,16 @@
             _connectees.push_back(
                 SimTK::ReferencePtr<const Channel>(&chan.second) );
 
-<<<<<<< HEAD
-            //update the connectee_name as /<OwnerPath>/<Output:Channel> name
-            std::string pathName =
-                output.getOwner().getRelativePathName(getOwner());
-            if (pathName.rfind("/") == (pathName.length()-1)) { 
-                pathName = pathName + chan.second.getName();
-            }
-            else {
-                pathName = pathName + "/" + chan.second.getName();
-            }
-
-            // Append the alias, if one has been provided.
-            if (!alias.empty())
-                pathName += "(" + alias + ")";
-=======
             // Update the connectee name as
             // <RelOwnerPath>/<Output><(annotation)>
             ComponentPath path(output.getOwner().getRelativePathName(getOwner()));
             std::string outputName = chan.second.getName();
-            if (!annotation.empty() && annotation != chan.second.getChannelName()) {
-                outputName += "(" + annotation + ")";
-            }
+
+            // Append the alias, if one has been provided.
+            if (!alias.empty())
+                outputName += "(" + alias + ")";
+
             path.pushBack(outputName);
->>>>>>> 568d2864
 
             // set the connectee name so that the connection can be
             // serialized
@@ -2855,32 +2841,16 @@
         _connectees.push_back(SimTK::ReferencePtr<const Channel>(chanT));
         
         // Update the connectee name as
-<<<<<<< HEAD
-        // /<OwnerPath>/<Output>:<Channel><(alias)>
-        const auto& outputsOwner = chanT->getOutput().getOwner();
-        std::string pathName = outputsOwner.getRelativePathName(getOwner());
-
-        if (pathName.rfind("/") == (pathName.length() - 1)) {
-            pathName = pathName + chanT->getName();
-        }
-        else {
-            pathName = pathName + "/" + chanT->getName();
-        }
-
-        // Append the alias, if one has been provided.
-        if (!alias.empty())
-            pathName += "(" + alias + ")";
-
-=======
         // <RelOwnerPath>/<Channel><(annotation)>
         ComponentPath path(chanT->getOutput().getOwner().getRelativePathName(getOwner()));
         std::string channelName = chanT->getName();
-        if (!annotation.empty() && annotation != chanT->getChannelName()) {
-            channelName += "(" + annotation + ")";
-        }
+
+        // Append the alias, if one has been provided.
+        if (!alias.empty())
+            channelName += "(" + alias + ")";
+
         path.pushBack(channelName);
-        
->>>>>>> 568d2864
+
         // Set the connectee name so the connection can be serialized.
         int numPreexistingConnectees = getNumConnectees();
         if (ix < numPreexistingConnectees)
@@ -2902,27 +2872,17 @@
 
 template<class T>
 void Input<T>::findAndConnect(const Component& root) {
-<<<<<<< HEAD
-    std::string outputPath, channelName, alias;
-    for (unsigned ix = 0; ix < getNumConnectees(); ++ix) {
-        parseConnecteeName(getConnecteeName(ix), outputPath, channelName,
-                           alias);
-        std::string::size_type back = outputPath.rfind("/");
-        std::string componentPath = outputPath.substr(0, back);
-        std::string outputName = outputPath.substr(back + 1);
-=======
-    std::string outputPathStr, channelName, annotation;
+    std::string outputPathStr, channelName, alias;
     for (unsigned ix = 0; ix < getNumConnectees(); ++ix) {
         parseConnecteeName(getConnecteeName(ix), outputPathStr, channelName,
-                           annotation);
+                           alias);
         ComponentPath outputPath(outputPathStr);
         std::string componentPathStr = outputPath.getParentPathString();
         std::string outputName = outputPath.getComponentName();
->>>>>>> 568d2864
         try {
             const AbstractOutput* output = nullptr;
 
-            if (outputPath.isAbsolute()) { //absolute path name
+            if (outputPath.isAbsolute()) { //absolute path string
                 if (componentPathStr.empty()) {
                     output = &root.getOutput(outputPath.toString());
                 }
@@ -2931,7 +2891,7 @@
                 }
             }
 
-            else { // relative path name
+            else { // relative path string
                 if (componentPathStr.empty()) {
                     output = &getOwner().getOutput(outputPath.toString());
                 }
