/* -------------------------------------------------------------------------- *
 *                          OpenSim:  testForces.cpp                          *
 * -------------------------------------------------------------------------- *
 * The OpenSim API is a toolkit for musculoskeletal modeling and simulation.  *
 * See http://opensim.stanford.edu and the NOTICE file for more information.  *
 * OpenSim is developed at Stanford University and supported by the US        *
 * National Institutes of Health (U54 GM072970, R24 HD065690) and by DARPA    *
 * through the Warrior Web program.                                           *
 *                                                                            *
 * Copyright (c) 2005-2017 Stanford University and the Authors                *
 * Author(s): Ajay Seth                                                       *
 *                                                                            *
 * Licensed under the Apache License, Version 2.0 (the "License"); you may    *
 * not use this file except in compliance with the License. You may obtain a  *
 * copy of the License at http://www.apache.org/licenses/LICENSE-2.0.         *
 *                                                                            *
 * Unless required by applicable law or agreed to in writing, software        *
 * distributed under the License is distributed on an "AS IS" BASIS,          *
 * WITHOUT WARRANTIES OR CONDITIONS OF ANY KIND, either express or implied.   *
 * See the License for the specific language governing permissions and        *
 * limitations under the License.                                             *
 * -------------------------------------------------------------------------- */

//==============================================================================
//
//  Tests Include:
//      1. PointToPointSpring
//      2. BushingForce
//      3. ElasticFoundationForce
//      4. HuntCrossleyForce
//      5. CoordinateLimitForce
//      6. RotationalCoordinateLimitForce
//      7. ExternalForce
//      8. PathSpring
//      9. ExpressionBasedPointToPointForce
//      
//     Add tests here as Forces are added to OpenSim
//
//==============================================================================
#include <ctime>  // clock(), clock_t, CLOCKS_PER_SEC
#include <OpenSim/Simulation/osimSimulation.h>
#include <OpenSim/Analyses/osimAnalyses.h>
#include <OpenSim/Auxiliary/auxiliaryTestFunctions.h>
#include "SimTKcommon/internal/Xml.h"

using namespace OpenSim;
using namespace std;

//==============================================================================
// Common Parameters for the simulations are just global.
const static double integ_accuracy = 1.0e-4;
const static SimTK::Vec3 gravity_vec = SimTK::Vec3(0, -9.8065, 0);
//==============================================================================

void testPathSpring();
void testExternalForce();
void testSpringMass();
void testBushingForce();
void testTwoFrameLinkerUpdateFromXMLNode();
void testFunctionBasedBushingForce();
void testExpressionBasedBushingForceTranslational();
void testExpressionBasedBushingForceRotational();
void testElasticFoundation();
void testHuntCrossleyForce();
void testCoordinateLimitForce();
void testCoordinateLimitForceRotational();
void testExpressionBasedPointToPointForce();
void testExpressionBasedCoordinateForce();
void testSerializeDeserialize();

int main()
{
    SimTK::Array_<std::string> failures;

    try { testPathSpring(); }
    catch (const std::exception& e){
        cout << e.what() <<endl; failures.push_back("testPathSpring");
    }
        
    try { testExternalForce(); }
    catch (const std::exception& e){
        cout << e.what() <<endl; failures.push_back("testExternalForce");
    }

    try { testSpringMass(); }
    catch (const std::exception& e){
        cout << e.what() <<endl; failures.push_back("testP2PSpringMass");
    }

    try { testBushingForce(); }
    catch (const std::exception& e){
        cout << e.what() <<endl; failures.push_back("testBushingForce");
    }

    try { testTwoFrameLinkerUpdateFromXMLNode(); }
    catch (const std::exception& e){
        cout << e.what() <<endl;
        failures.push_back("testTwoFrameLinkerUpdateFromXMLNode");
    }

    try { testFunctionBasedBushingForce(); }
    catch (const std::exception& e){
        cout << e.what() <<endl; 
        failures.push_back("testFunctionBasedBushingForce");
    }

    try { testExpressionBasedBushingForceTranslational(); }
    catch (const std::exception& e){
        cout << e.what() <<endl;
        failures.push_back("testExpressionBasedBushingForceTranslational");
    }

    try { testExpressionBasedBushingForceRotational(); }
    catch (const std::exception& e) {
        cout << e.what() << endl;
        failures.push_back("testExpressionBasedBushingForceRotational");
    }

    try { testElasticFoundation(); }
    catch (const std::exception& e){
        cout << e.what() <<endl; failures.push_back("testElasticFoundation");
    }

    try { testHuntCrossleyForce(); }
    catch (const std::exception& e){
        cout << e.what() <<endl; failures.push_back("testHuntCrossleyForce");
    }

    try { testCoordinateLimitForce(); }
    catch (const std::exception& e){
        cout << e.what() <<endl; failures.push_back("testCoordinateLimitForce");
    }

    try { testCoordinateLimitForceRotational(); }
    catch (const std::exception& e){
        cout << e.what() <<endl; 
        failures.push_back("testCoordinateLimitForceRotational");
    }

    try { testExpressionBasedPointToPointForce(); }
    catch (const std::exception& e){
        cout << e.what() <<endl; 
        failures.push_back("testExpressionBasedPointToPointForce");
    }

    try { testExpressionBasedCoordinateForce(); }
    catch (const std::exception& e){
        cout << e.what() <<endl; 
        failures.push_back("testExpressionBasedCoordinateForce");
    }

    try { testSerializeDeserialize(); }
    catch (const std::exception& e){
        cout << e.what() <<endl; 
        failures.push_back("testSerializeDeserialize");
    }

    if (!failures.empty()) {
        cout << "Done, with failure(s): " << failures << endl;
        return 1;
    }

    cout << "Done. All cases passed." << endl;

    return 0;
}

//==============================================================================
// Test Cases
//==============================================================================

void testExpressionBasedCoordinateForce()
{
    using namespace SimTK;

    double mass = 1;
    double stiffness = 10;
    double damp_coeff = 5;
    double start_h = 0.5;
    double start_v = 0;
    double ball_radius = 0.25;

    double omega = sqrt(stiffness/mass);
    // note: test case designed for 0 <= zeta < 1 (under damped system) 
    double zeta = damp_coeff / (2*sqrt(mass*stiffness));
    double damp_freq = omega*sqrt(1-pow(zeta, 2));

    double dh = mass*gravity_vec(1)/stiffness;

    // Setup OpenSim model
    Model osimModel{};
    osimModel.setName("SpringMass");
    //OpenSim bodies
    const Ground& ground = osimModel.getGround();;
    OpenSim::Body ball("ball", mass ,Vec3(0), mass*SimTK::Inertia::sphere(0.1));
    ball.attachGeometry(new Sphere(0.1));
    ball.scale(Vec3(ball_radius), false);

    // Add joints
    SliderJoint slider("slider", ground, Vec3(0), Vec3(0,0,Pi/2), ball, Vec3(0), Vec3(0,0,Pi/2));

    double positionRange[2] = {-10, 10};
    // Rename coordinate for the slider joint
    auto& sliderCoord = slider.updCoordinate();
    sliderCoord.setName("ball_h");
    sliderCoord.setRange(positionRange);

    osimModel.addBody(&ball);
    osimModel.addJoint(&slider);

    osimModel.setGravity(gravity_vec);

    // ode for basic mass-spring-dampener system
    ExpressionBasedCoordinateForce spring("ball_h", "-10*q-5*qdot");

    osimModel.addForce(&spring);

    // Create the force reporter
    ForceReporter* reporter = new ForceReporter(&osimModel);
    osimModel.addAnalysis(reporter);

    SimTK::State& osim_state = osimModel.initSystem();

    // move ball to initial conditions
    sliderCoord.setValue(osim_state, start_h);
    osimModel.getMultibodySystem().realize(osim_state, Stage::Position );

    //==========================================================================
    // Compute the force at the specified times.
    
    double final_t = 2.0;
    double nsteps = 10;
    double dt = final_t/nsteps;

    Manager manager(osimModel);
    manager.setIntegratorAccuracy(1e-7);
    osim_state.setTime(0.0);
    manager.initialize(osim_state);

    for(int i = 1; i <=nsteps; i++){
        osim_state = manager.integrate(dt*i);
        osimModel.getMultibodySystem().realize(osim_state, Stage::Acceleration);
        Vec3 pos = ball.findStationLocationInGround(osim_state, Vec3(0));
        
        double height = exp(-1*zeta*omega*osim_state.getTime()) *
                        (
                            (start_h-dh)*cos(damp_freq*osim_state.getTime())
                            +
                            (
                                (1/damp_freq)*(zeta*omega*(start_h-dh)+start_v)
                                *
                                sin(damp_freq*osim_state.getTime())
                            )
                        )  
                        + dh;

        ASSERT_EQUAL(height, pos(1), 1e-6);
    }
    
    // Test copying
    ExpressionBasedCoordinateForce *copyOfSpring = spring.clone();

    ASSERT(*copyOfSpring == spring);

    osimModel.print("ExpressionBasedCoordinateForceModel.osim");

    osimModel.disownAllComponents();
}

void testExpressionBasedPointToPointForce()
{
    using namespace SimTK;

    double mass = 100;
    double ball_radius = 0.25;

    Random::Uniform rand;
    Vec3 p1(rand.getValue(), rand.getValue(), rand.getValue());
    Vec3 p2(rand.getValue(), rand.getValue(), rand.getValue());

    // Setup OpenSim model
    Model model{};
    model.setName("ExpressionBasedPointToPointForce");
    //OpenSim bodies
    const Ground& ground = model.getGround();
    OpenSim::Body ball("ball", 
                       mass, Vec3(0), mass*SimTK::Inertia::sphere(ball_radius));
    ball.attachGeometry(new Sphere(ball_radius));
    ball.scale(Vec3(ball_radius), false);

    // define body's joint
    FreeJoint free("free", ground, Vec3(0), Vec3(0,0,Pi/2), ball, Vec3(0), Vec3(0,0,Pi/2));
    
    model.addBody(&ball);
    model.addJoint(&free);

    string expression("2/(d^2)-3.0*(d-0.2)*(1+0.0123456789*ddot)");

    ExpressionBasedPointToPointForce* p2pForce = 
        new ExpressionBasedPointToPointForce("ground", p1, "ball", p2, expression);
    p2pForce->setName("P2PTestForce");

    model.addForce(p2pForce);

    // Create the force reporter
    ForceReporter* reporter = new ForceReporter(&model);
    model.addAnalysis(reporter);

    //model.setUseVisualizer(true);
    SimTK::State& state = model.initSystem();

    model.print("ExpressionBasedPointToPointForceModel.osim");

    Vector& q = state.updQ();
    Vector& u = state.updU();

    for(int i=0; i < state.getNU(); ++i){
        q[i] = rand.getValue();
        u[i] = rand.getValue();
    }

    //==========================================================================
    // Compute the force and torque at the specified times.
    Manager manager(model);
    manager.setIntegratorAccuracy(1e-6);
    state.setTime(0.0);
    manager.initialize(state);

    double final_t = 1.0;
    state = manager.integrate(final_t);

    //manager.getStateStorage().print("testExpressionBasedPointToPointForce.sto");

    // force is only velocity dependent but is only compute in Dynamics
    model.getMultibodySystem().realize(state, Stage::Dynamics);

    // Now check that the force reported by spring
    double model_force = p2pForce->getForceMagnitude(state);
    
    // Save the forces
    //reporter->getForceStorage().print("path_spring_forces.mot");
    double d = (p1 - ball.findStationLocationInGround(state, p2)).norm();
    const MobilizedBody& b1 = ground.getMobilizedBody();
    const MobilizedBody& b2 = ball.getMobilizedBody();

    double ddot = b1.calcStationToStationDistanceTimeDerivative(state, p1, b2, p2);


    //string expression("2/(d^2)-3.0*(d-0.2)*(1+0.0123456789*ddot)");
    double analytical_force = 2/(d*d)-3.0*(d-0.2)*(1+0.0123456789*ddot);
    
    // something is wrong if the block does not reach equilibrium
    ASSERT_EQUAL(analytical_force, model_force, 1e-5);

    // Before exiting lets see if copying the P2P force works
    ExpressionBasedPointToPointForce *copyOfP2pForce = p2pForce->clone();
    ASSERT(*copyOfP2pForce == *p2pForce);

    model.disownAllComponents();
}

void testPathSpring()
{
    using namespace SimTK;

    double mass = 1;
    double stiffness = 10;
    double restlength = 0.5;
    double dissipation = 0.1;
    double start_h = 0.5;

    // Setup OpenSim model
    Model osimModel{};
    osimModel.setName("PathSpring");
    //OpenSim bodies
    const Ground& ground = osimModel.getGround();;
    OpenSim::Body pulleyBody("PulleyBody", mass ,Vec3(0), 
                             mass*SimTK::Inertia::brick(0.1, 0.1, 0.1));
    OpenSim::Body block("block", mass ,Vec3(0), 
                        mass*SimTK::Inertia::brick(0.2, 0.1, 0.1));
    block.attachGeometry(new Brick(Vec3(0.2, 0.1, 0.1)));
    block.scale(Vec3(0.2, 0.1, 0.1), false);
    
    WrapCylinder* pulley = new WrapCylinder();
    pulley->set_radius(0.1);
    pulley->set_length(0.05);

    // Add the wrap object to the body, which takes ownership of it
    pulleyBody.addWrapObject(pulley);

    // Add joints
    WeldJoint weld("pulley", ground, Vec3(0, 1.0, 0), Vec3(0), pulleyBody, Vec3(0), Vec3(0));
    SliderJoint slider("slider", ground, Vec3(0), Vec3(0,0,Pi/2), block, Vec3(0), Vec3(0,0,Pi/2));

    double positionRange[2] = {-10, 10};
    // Rename coordinate for the slider joint
    auto& sliderCoord = slider.updCoordinate();
    sliderCoord.setName("block_h");
    sliderCoord.setRange(positionRange);

    osimModel.addBody(&block);
    osimModel.addJoint(&weld);

    osimModel.addBody(&pulleyBody);
    osimModel.addJoint(&slider);

    osimModel.setGravity(gravity_vec);

    PathSpring spring("spring", restlength, stiffness, dissipation);
    spring.updGeometryPath().appendNewPathPoint("origin", block, Vec3(-0.1, 0.0 ,0.0));
    
    int N = 10;
    for(int i=1; i<N; ++i){
        double angle = i*Pi/N;
        double x = 0.1*cos(angle);
        double y = 0.1*sin(angle);
        spring.updGeometryPath().appendNewPathPoint("", pulleyBody, Vec3(-x, y ,0.0));
    }

    spring.updGeometryPath().appendNewPathPoint("insertion", block, Vec3(0.1, 0.0 ,0.0));

    // BUG in defining wrapping API requires that the Force containing the GeometryPath be
    // connected to the model before the wrap can be added
    osimModel.addForce(&spring);

    // Create the force reporter
    ForceReporter* reporter = new ForceReporter(&osimModel);
    osimModel.addAnalysis(reporter);

    //osimModel.setUseVisualizer(true);
    SimTK::State& osim_state = osimModel.initSystem();

    sliderCoord.setValue(osim_state, start_h);
    osimModel.getMultibodySystem().realize(osim_state, Stage::Position );

    //==========================================================================
    // Compute the force and torque at the specified times.
    Manager manager(osimModel);
    manager.setIntegratorAccuracy(1e-6);
    osim_state.setTime(0.0);
    manager.initialize(osim_state);

    double final_t = 10.0;
    osim_state = manager.integrate(final_t);

    // tension should only be velocity dependent
    osimModel.getMultibodySystem().realize(osim_state, Stage::Velocity);

    // Now check that the force reported by spring
    double model_force = spring.getTension(osim_state);

    // get acceleration of the block
    osimModel.getMultibodySystem().realize(osim_state, Stage::Acceleration);
    double hddot = osimModel.getCoordinateSet().get("block_h").getAccelerationValue(osim_state);

    // the tension should be half the weight of the block
    double analytical_force = -0.5*(gravity_vec(1)-hddot)*mass;

    // Save the forces
    reporter->getForceStorage().print("path_spring_forces.mot");  
    
    // something is wrong if the block does not reach equilibrium
    ASSERT_EQUAL(analytical_force, model_force, 1e-3);

    // Before exiting lets see if copying the spring works
    PathSpring *copyOfSpring = spring.clone();
    ASSERT(*copyOfSpring == spring);
    
    osimModel.disownAllComponents();
}

void testSpringMass()
{
    using namespace SimTK;

    double mass = 1;
    double stiffness = 10;
    double restlength = 1.0;
    double start_h = 0.5;
    double ball_radius = 0.25;

    double omega = sqrt(stiffness/mass);

    double dh = mass*gravity_vec(1)/stiffness;

    // Setup OpenSim model
    Model osimModel{};
    osimModel.setName("SpringMass");
    //OpenSim bodies
    const Ground& ground = osimModel.getGround();;
    OpenSim::Body ball("ball", mass ,Vec3(0), mass*SimTK::Inertia::sphere(0.1));
    ball.attachGeometry(new Sphere(0.1));
    ball.scale(Vec3(ball_radius), false);

    // Add joints
    SliderJoint slider("slider", ground, Vec3(0), Vec3(0,0,Pi/2), ball, Vec3(0), Vec3(0,0,Pi/2));

    double positionRange[2] = {-10, 10};
    // Rename coordinate for the slider joint
    auto& sliderCoord = slider.updCoordinate();
    sliderCoord.setName("ball_h");
    sliderCoord.setRange(positionRange);

    osimModel.addBody(&ball);
    osimModel.addJoint(&slider);

    osimModel.setGravity(gravity_vec);

    PointToPointSpring spring(osimModel.updGround(), 
        Vec3(0.,restlength,0.), 
        ball, 
        Vec3(0.), 
        stiffness, 
        restlength);

    osimModel.addForce(&spring);

    // Create the force reporter
    ForceReporter* reporter = new ForceReporter(&osimModel);
    osimModel.addAnalysis(reporter);

    SimTK::State& osim_state = osimModel.initSystem();

    sliderCoord.setValue(osim_state, start_h);
    osimModel.getMultibodySystem().realize(osim_state, Stage::Position );

    //==========================================================================
    // Compute the force and torque at the specified times.

    Manager manager(osimModel);
    manager.setIntegratorAccuracy(1e-7);
    osim_state.setTime(0.0);
    manager.initialize(osim_state);

    double final_t = 2.0;
    double nsteps = 10;
    double dt = final_t/nsteps;

    for(int i = 1; i <=nsteps; i++){
        osim_state = manager.integrate(dt*i);
        osimModel.getMultibodySystem().realize(osim_state, Stage::Acceleration);
        Vec3 pos = ball.findStationLocationInGround(osim_state, Vec3(0));
        
        double height = (start_h-dh)*cos(omega*osim_state.getTime())+dh;
        ASSERT_EQUAL(height, pos(1), 1e-5);

        //Now check that the force reported by spring
        Array<double> model_force = spring.getRecordValues(osim_state);

        // get the forces applied to the ground and ball
        double analytical_force = -stiffness*height;
        // analytical force corresponds in direction to the force on the ball Y index = 7
        ASSERT_EQUAL(analytical_force, model_force[7], 1e-4);
    }

    // Save the forces
    osimModel.disownAllComponents();

    // Before exiting lets see if copying the spring works
    PointToPointSpring *copyOfSpring = spring.clone();

    ASSERT(*copyOfSpring == spring);

    // Verify that the PointToPointSpring is correctly deserialized from
    // previous major version of OpenSim.
    Model bouncer("bouncing_block_30000.osim");
    SimTK::State& s = bouncer.initSystem();
    bouncer.realizeAcceleration(s);

    /*Vec3 comA =*/ bouncer.calcMassCenterAcceleration(s);
}

void testBushingForce()
{
    using namespace SimTK;

    double mass = 1;
    double stiffness = 10;
    double start_h = 0.5;
    double ball_radius = 0.25;

    double omega = sqrt(stiffness/mass);

    double dh = mass*gravity_vec(1)/stiffness;

    // Setup OpenSim model
    Model osimModel{};
    osimModel.setName("BushingTest");
    //OpenSim bodies
    const Ground& ground = osimModel.getGround();;
    auto* ball = new OpenSim::Body("ball", mass, Vec3(0),
            mass*SimTK::Inertia::sphere(0.1));
    ball->attachGeometry(new Sphere{0.1});
    ball->scale(Vec3(ball_radius), false);

    // Add joints
    auto* slider = new SliderJoint("slider", ground, Vec3(0), Vec3(0,0,Pi/2),
            *ball, Vec3(0), Vec3(0,0,Pi/2));

    double positionRange[2] = {-10, 10};
    // Rename coordinate for the slider joint
    auto& sliderCoord = slider->updCoordinate();
    sliderCoord.setName("ball_h");
    sliderCoord.setRange(positionRange);

    osimModel.addBody(ball);
    osimModel.addJoint(slider);

    Vec3 rotStiffness(0);
    Vec3 transStiffness(stiffness);
    Vec3 rotDamping(0);
    Vec3 transDamping(0);

    osimModel.setGravity(gravity_vec);

    auto* spring = new BushingForce("bushing", "ground", "ball",
        transStiffness, rotStiffness, transDamping, rotDamping);

    osimModel.addForce(spring);
    const BushingForce& bushingForce =
        osimModel.getComponent<BushingForce>("forceset/bushing");

    // To print (serialize) the latest connections of the model, it is 
    // necessary to finalizeConnections() first.
    osimModel.finalizeConnections();
    osimModel.print("BushingForceModel.osim");

    Model previousVersionModel("BushingForceModel_30000.osim");
    previousVersionModel.print("BushingForceModel_30000_in_Latest.osim");

    const BushingForce& bushingForceFromPrevious =
        previousVersionModel.getComponent<BushingForce>("forceset/bushing");

    ASSERT(bushingForce == bushingForceFromPrevious, __FILE__, __LINE__,
        "current bushing force FAILED to match bushing force from previous model.");

    // Create the force reporter
    ForceReporter* reporter = new ForceReporter(&osimModel);
    osimModel.addAnalysis(reporter);

    SimTK::State& osim_state = osimModel.initSystem();

    sliderCoord.setValue(osim_state, start_h);
    osimModel.getMultibodySystem().realize(osim_state, Stage::Position );

    //==========================================================================
    // Compute the force and torque at the specified times.
    Manager manager(osimModel);
    manager.setIntegratorAccuracy(1e-6);
    osim_state.setTime(0.0);
    manager.initialize(osim_state);

    double final_t = 2.0;
    double nsteps = 10;
    double dt = final_t/nsteps;

    for(int i = 1; i <=nsteps; i++){
        osim_state = manager.integrate(dt*i);
        osimModel.getMultibodySystem().realize(osim_state, Stage::Acceleration);
        Vec3 pos = ball->findStationLocationInGround(osim_state, Vec3(0));
        
        double height = (start_h-dh)*cos(omega*osim_state.getTime())+dh;
        ASSERT_EQUAL(height, pos(1), 1e-4);

        //Now check that the force reported by spring
        Array<double> model_force = spring->getRecordValues(osim_state);

        // get the forces applied to the ground and ball
        double analytical_force = -stiffness*height;
        // analytical force corresponds in direction to the force on the ball Y index = 7
        ASSERT_EQUAL(analytical_force, model_force[7], 2e-4);
    }

    manager.getStateStorage().print("bushing_model_states.sto");

    // Save the forces
    reporter->getForceStorage().print("bushing_forces.mot");  

    // Before exiting lets see if copying the spring works
    BushingForce* copyOfSpring = spring->clone();

    ASSERT(*copyOfSpring == *spring);
}

// testBushingForce() performs similar checks as does this test, but this test
// ensures intermediate offset frames are created correctly. This test still
// uses BushingForce to test the TwoFrameLinker.
void testTwoFrameLinkerUpdateFromXMLNode() {
    using namespace SimTK;

    double mass = 1;
    double start_h = 0.5;
    double ball_radius = 0.25;

    // Setup OpenSim model
    Model osimModel{};
    osimModel.setName("TwoFrameLinkerUpdateFromXMLNodeTest");
    //OpenSim bodies
    const Ground& ground = osimModel.getGround();;
    auto* ball = new OpenSim::Body("ball", mass, Vec3(0),
            mass*SimTK::Inertia::sphere(0.1));
    ball->attachGeometry(new Sphere{0.1});
    ball->scale(Vec3(ball_radius), false);

    // Add joints
    auto* slider = new SliderJoint("slider", ground, Vec3(0), Vec3(0,0,Pi/2),
            *ball, Vec3(0), Vec3(0,0,Pi/2));

    double positionRange[2] = {-10, 10};
    // Rename coordinate for the slider joint
    auto& sliderCoord = slider->updCoordinate();
    sliderCoord.setName("ball_h");
    sliderCoord.setRange(positionRange);

    osimModel.addBody(ball);
    osimModel.addJoint(slider);

    Vec3 rotStiffness(15, 21, 30);
    Vec3 transStiffness(10, 10, 10);
    Vec3 rotDamping(0.4, 0.5, 0.6);
    Vec3 transDamping(0.2, 0.3, 0.4);

    osimModel.setGravity(gravity_vec);

    auto* spring = new BushingForce("bushing",
            "ground",
            Transform(Rotation(BodyRotationSequence,
                    -0.5, XAxis, 0, YAxis, 0.5, ZAxis),
                Vec3(1, 2, 3)),
            "ball",
            Transform(Rotation(BodyRotationSequence,
                    0.1, XAxis, 0.2, YAxis, 0.3, ZAxis), 
                Vec3(4, 5, 6)),
        transStiffness, rotStiffness, transDamping, rotDamping);

    spring->print("bushingForceAPICreated.xml");

    osimModel.addForce(spring);
    const BushingForce& bushingForce =
        osimModel.getComponent<BushingForce>("./forceset/bushing");

    // It's necessary to correct the connectee names in the BushingForce, which
    // we can do with finalizeConnections() (they are incorrect otherwise
    // because `spring` is initially orphaned).
    osimModel.finalizeConnections();
    osimModel.print("BushingForceOffsetModel.osim");

    Model previousVersionModel("BushingForceOffsetModel_30000.osim");
<<<<<<< HEAD
    previousVersionModel.finalizeFromProperties();
    // This line is necessary for wiring up the FrameGeometry of the
    // OffsetFrames.
    previousVersionModel.finalizeConnections();
=======
    previousVersionModel.finalizeConnections(osimModel);
>>>>>>> 1b46d8ac
    previousVersionModel.print("BushingForceOffsetModel_30000_in_Latest.osim");

    const BushingForce& bushingForceFromPrevious =
        previousVersionModel.getComponent<BushingForce>("./forceset/bushing");

    ASSERT(bushingForce == bushingForceFromPrevious, __FILE__, __LINE__,
        "current bushing force FAILED to match bushing force from previous "
        "model.");
}

void testFunctionBasedBushingForce()
{
    using namespace SimTK;

    double mass = 1;
    double stiffness = 10;
    double start_h = 0.5;
    double ball_radius = 0.25;

    double omega = sqrt(stiffness/mass);

    double dh = mass*gravity_vec(1)/stiffness;

    // Setup OpenSim model
    Model osimModel{};
    osimModel.setName("FunctionBasedBushingTest");
    //OpenSim bodies
    const Ground& ground = osimModel.getGround();;
    OpenSim::Body ball("ball", mass, Vec3(0), mass*SimTK::Inertia::sphere(0.1));
    ball.attachGeometry(new Sphere(0.1));
    ball.scale(Vec3(ball_radius), false);

    // Add joints
    SliderJoint slider("slider", ground, Vec3(0), Vec3(0,0,Pi/2), 
                                 ball, Vec3(0), Vec3(0,0,Pi/2));

    double positionRange[2] = {-10, 10};
    // Rename coordinate for the slider joint
    auto& sliderCoord = slider.updCoordinate();
    sliderCoord.setName("ball_h");
    sliderCoord.setRange(positionRange);

    osimModel.addBody(&ball);
    osimModel.addJoint(&slider);

    Vec3 rotStiffness(0);
    Vec3 transStiffness(stiffness);
    Vec3 rotDamping(0);
    Vec3 transDamping(0);

    osimModel.setGravity(gravity_vec);

    FunctionBasedBushingForce spring("linear_bushing",
                    "ground", Vec3(0), Vec3(0), 
                    "ball", Vec3(0), Vec3(0),
                    transStiffness, rotStiffness, transDamping, rotDamping);

    osimModel.addForce(&spring);

    osimModel.print("FunctionBasedBushingForceModel.osim");

    // Create the force reporter
    ForceReporter* reporter = new ForceReporter(&osimModel);
    osimModel.addAnalysis(reporter);

    SimTK::State& osim_state = osimModel.initSystem();

    sliderCoord.setValue(osim_state, start_h);
    osimModel.getMultibodySystem().realize(osim_state, Stage::Position );

    //==========================================================================
    // Compute the force and torque at the specified times.
    Manager manager(osimModel);
    manager.setIntegratorAccuracy(1e-6);
    osim_state.setTime(0.0);
    manager.initialize(osim_state);

    double final_t = 2.0;
    double nsteps = 10;
    double dt = final_t/nsteps;

    for(int i = 1; i <=nsteps; i++){
        osim_state = manager.integrate(dt*i);
        osimModel.getMultibodySystem().realize(osim_state, Stage::Acceleration);
        Vec3 pos = ball.findStationLocationInGround(osim_state, Vec3(0));
        
        double height = (start_h-dh)*cos(omega*osim_state.getTime())+dh;
        ASSERT_EQUAL(height, pos(1), 1e-4);

        //Now check that the force reported by spring
        Array<double> model_force = spring.getRecordValues(osim_state);

        // get the forces applied to the ground and ball
        double analytical_force = -stiffness*height;
        // analytical force corresponds in direction to the force on the ball Y index = 7
        ASSERT_EQUAL(analytical_force, model_force[7], 2e-4);
    }

    osimModel.disownAllComponents();

    manager.getStateStorage().print("function_based_bushing_model_states.sto");

    // Save the forces
    reporter->getForceStorage().print("function_based_bushing_forces.mot");  

    // Before exiting lets see if copying the spring works
    FunctionBasedBushingForce *copyOfSpring = spring.clone();

    ASSERT(*copyOfSpring == spring);
}

void testExpressionBasedBushingForceTranslational()
{
    using namespace SimTK;
    
    double mass = 1;
    double stiffness = 10;
    double start_h = 0.5;
    double ball_radius = 0.25;
    
    double omega = sqrt(stiffness/mass);
    
    double dh = mass*gravity_vec(1)/stiffness;
    
    // Setup OpenSim model
    Model osimModel{};
    osimModel.setName("ExpressionBasedBushingTranslationTest");
    osimModel.setGravity(gravity_vec);

    // Create ball body and attach it to ground
    // with a vertical slider

    const Ground& ground = osimModel.getGround();

    OpenSim::Body ball("ball", mass, Vec3(0), mass*SimTK::Inertia::sphere(0.1));
    ball.attachGeometry(new Sphere(0.1));
    ball.scale(Vec3(ball_radius), false);
    
    SliderJoint sliderY("slider", ground, Vec3(0), Vec3(0,0,Pi/2), ball, Vec3(0), Vec3(0,0,Pi/2));
    
    double positionRange[2] = {-10, 10};
    // Rename coordinate for the slider joint
    auto& sliderCoord = sliderY.updCoordinate();
    sliderCoord.setName("ball_h");
    sliderCoord.setRange(positionRange);
    
    osimModel.addBody(&ball);
    osimModel.addJoint(&sliderY);
    
    // Create base body and attach it to ground with a weld

    OpenSim::Body base("base_body", 
                       mass, Vec3(0), mass*SimTK::Inertia::sphere(0.1));
    base.attachGeometry(new Sphere(0.1));
    base.scale(Vec3(ball_radius), false);
    
    WeldJoint weld("weld", ground, Vec3(0), Vec3(0), base, Vec3(0), Vec3(0));
    osimModel.addBody(&base);
    osimModel.addJoint(&weld);
    
    // create an ExpressionBasedBushingForce that represents an
    // uncoupled, linear bushing between the ball body and welded base body
    Vec3 rotStiffness(0);
    Vec3 transStiffness(stiffness);
    Vec3 rotDamping(0);
    Vec3 transDamping(0);
    
    ExpressionBasedBushingForce spring("linear_bushing",
        "base_body", Vec3(0), Vec3(0), 
        "ball", Vec3(0), Vec3(0), 
        transStiffness, rotStiffness, transDamping, rotDamping);
    
    spring.setName("translational_linear_bushing");
    
    osimModel.addForce(&spring);
    
    osimModel.print("ExpressionBasedBushingForceTranslationalModel.osim");
    
    // Create the force reporter
    ForceReporter* reporter = new ForceReporter(&osimModel);
    osimModel.addAnalysis(reporter);
    
    SimTK::State& osim_state = osimModel.initSystem();
    
    // set the initial height of the ball on slider
    sliderCoord.setValue(osim_state, start_h);
    osimModel.getMultibodySystem().realize(osim_state, Stage::Position );
    
    //==========================================================================
    // Compute the force and torque at the specified times.
    Manager manager(osimModel);
    manager.setIntegratorAccuracy(1e-6);
    osim_state.setTime(0.0);
    manager.initialize(osim_state);
    
    double final_t = 2.0;
    double nsteps = 10;
    double dt = final_t/nsteps;
    
    for(int i = 1; i <=nsteps; ++i){
        osim_state = manager.integrate(dt*i);
        osimModel.getMultibodySystem().realize(osim_state, Stage::Acceleration);
        Vec3 pos = ball.findStationLocationInGround(osim_state, Vec3(0));
        
        // compute the height based on the analytic solution for 1-D spring-mass
        // system with zero-velocity at initial offset.
        double height = (start_h-dh)*cos(omega*osim_state.getTime())+dh;

        // check that the simulated solution is equivalent to the analytic solution
        ASSERT_EQUAL(height, pos(1), 1e-4);
        
        // get the forces applied to the base and ball
        Array<double> model_force = spring.getRecordValues(osim_state);
        
        // compute the expected force on the ball
        double analytical_force = -stiffness*height;

        // check analytical force corresponds to the force on the ball 
        // in the Y direction, index = 7
        ASSERT_EQUAL(analytical_force, model_force[7], 2e-4);
    }
    
    osimModel.disownAllComponents();
    
    manager.getStateStorage().print("expression_based_bushing_translational_model_states.sto");
    
    // Save the forces
    reporter->getForceStorage().print("expression_based_bushing_translational_model_forces.mot");
    
    // Before exiting lets see if copying the spring works
    ExpressionBasedBushingForce *copyOfSpring = spring.clone();
    
    ASSERT(*copyOfSpring == spring);
}

void testExpressionBasedBushingForceRotational()
{
    using namespace SimTK;

    double mass = 5;
    double stiffness = 2;
    double start_theta = Pi/6;
    double ball_radius = 0.25;

    // Setup OpenSim model
    Model osimModel{};
    osimModel.setName("ExpressionBasedBushingRotationalTest");
    const Ground& ground = osimModel.getGround();

    // Create base body and attach it to ground with a weld

    OpenSim::Body base("base_body", mass, Vec3(0),
        mass*SimTK::Inertia::sphere(ball_radius));

    WeldJoint weld("weld", ground, Vec3(0), Vec3(0), base, Vec3(0), Vec3(0));
    osimModel.addBody(&base);
    osimModel.addJoint(&weld);

    // Create ball body and attach it to ground
    // with a pin joint

    OpenSim::Body ball("ball", mass, Vec3(0), 
        mass*SimTK::Inertia::sphere(ball_radius));

    PinJoint pin("pin", ground, Vec3(0), Vec3( Pi / 2, 0, 0), 
        ball, Vec3(0), Vec3(Pi / 2, 0, 0));

    double thetaRange[2] = { -2*Pi, 2*Pi };
    // Rename coordinate for the pin joint
    auto& pinCoord = pin.updCoordinate();
    pinCoord.setName("ball_theta");
    pinCoord.setRange(thetaRange);

    osimModel.addBody(&ball);
    osimModel.addJoint(&pin);

    // create an ExpressionBasedBushingForce that represents an
    // uncoupled, linear bushing between the ball body and welded base body
    Vec3 rotStiffness(stiffness);
    Vec3 transStiffness(0);
    Vec3 rotDamping(0);
    Vec3 transDamping(0);

    ExpressionBasedBushingForce spring("rotatinal_spring", 
        "base_body", Vec3(0), Vec3(0),
        "ball", Vec3(0), Vec3(0),
        transStiffness, rotStiffness, transDamping, rotDamping);

    spring.setName("rotational_linear_bushing");

    osimModel.addForce(&spring);

    osimModel.print("ExpressionBasedBushingForceRotationalModel.osim");

    // Create the force reporter
    ForceReporter* reporter = new ForceReporter(&osimModel);
    osimModel.addAnalysis(reporter);

    SimTK::State& osim_state = osimModel.initSystem();

    // set the initial pin joint angle
    pinCoord.setValue(osim_state, start_theta);
    osimModel.getMultibodySystem().realize(osim_state, Stage::Position);

    //=========================================================================
    // Compute the force and torque at the specified times.
    Manager manager(osimModel);
    manager.setIntegratorAccuracy(1e-6);
    osim_state.setTime(0.0);
    manager.initialize(osim_state);

    double final_t = 2.0;
    double nsteps = 10;
    double dt = final_t / nsteps;

    double I_y = ball.getInertia().getMoments()[1];
    
    double omega = sqrt(stiffness / I_y);

    for (int i = 1; i <= nsteps; ++i) {
        osim_state = manager.integrate(dt*i);
        osimModel.getMultibodySystem().realize(osim_state, Stage::Acceleration);

        // compute the current rotation about the y axis
        double simulated_theta = pin.getCoordinate(PinJoint::Coord::RotationZ)
                                 .getValue(osim_state);

        // compute the rotation about y-axis from the analytic solution 
        // for 1-D spring-mass system with zero-velocity at initial offset.
        double analytical_theta = start_theta*cos(omega*osim_state.getTime());

        // check that the simulated solution is 
        //  equivalent to the analytic solution
        ASSERT_EQUAL(analytical_theta, simulated_theta, 1e-4);

        // get the forces applied to the base and ball
        Array<double> model_forces = spring.getRecordValues(osim_state);

        // compute the expected force on the ball
        double analytical_moment = -stiffness*analytical_theta;

        // check analytical moment corresponds to the moment on the ball 
        // in the Y direction, index = 4
        ASSERT_EQUAL(analytical_moment, model_forces[4], 2e-4);
    }

    osimModel.disownAllComponents();

    manager.getStateStorage().print("expression_based_bushing_rotational_model_states.sto");

    // Save the forces
    reporter->getForceStorage().print("expression_based_bushing_rotational_model_forces.mot");

    // Before exiting lets see if copying the spring works
    ExpressionBasedBushingForce *copyOfSpring = spring.clone();

    ASSERT(*copyOfSpring == spring);
}

// Test our wrapping of elastic foundation in OpenSim
// Simple simulation of bouncing ball with dissipation should generate contact
// forces that settle to ball weight.
void testElasticFoundation()
{
    using namespace SimTK;

    double start_h = 0.5;

    // Setup OpenSim model
    Model osimModel{"BouncingBallModelEF.osim"};
    
    // Create the force reporter
    ForceReporter* reporter = new ForceReporter(&osimModel);
    osimModel.addAnalysis(reporter);

    SimTK::State& osim_state = osimModel.initSystem();

    osimModel.getCoordinateSet().get("ball_ty").setValue(osim_state, start_h);
    osimModel.getMultibodySystem().realize(osim_state, Stage::Position );

    const OpenSim::Body &ball = osimModel.getBodySet().get("ball"); 

    //==========================================================================
    // Compute the force and torque at the specified times.
    Manager manager(osimModel);
    manager.setIntegratorAccuracy(1e-6);
    osim_state.setTime(0.0);
    manager.initialize(osim_state);

    double final_t = 2.0;

    // start timing
    clock_t startTime = clock();

    osim_state = manager.integrate(final_t);

    // end timing
    cout << "Elastic Foundation simulation time = " << 1.e3*(clock()-startTime)/CLOCKS_PER_SEC << "ms" << endl;;

    //make sure we can access dynamic variables
    osimModel.getMultibodySystem().realize(osim_state, Stage::Acceleration);

    // Print out the motion for visualizing/debugging
    manager.getStateStorage().print("bouncing_ball_states.sto");
        
    // Save the forces
    reporter->getForceStorage().print("elastic_contact_forces.mot"); 

    // Bouncing ball should have settled to rest on ground due to dissipation
    // In that case the force generated by contact should be identically body weight
    // in vertical and zero else where.
    OpenSim::ElasticFoundationForce &contact = 
        (OpenSim::ElasticFoundationForce &)osimModel.getForceSet().get("contact");

    Array<double> contact_force = contact.getRecordValues(osim_state);
    ASSERT_EQUAL(contact_force[0], 0.0, 1e-4); // no horizontal force on the ball
    ASSERT_EQUAL(contact_force[1], -ball.getMass()*gravity_vec[1], 2e-3); // vertical is weight
    ASSERT_EQUAL(contact_force[2], 0.0, 1e-4); // no horizontal force on the ball
    ASSERT_EQUAL(contact_force[3], 0.0, 1e-4); // no torque on the ball
    ASSERT_EQUAL(contact_force[4], 0.0, 1e-4); // no torque on the ball
    ASSERT_EQUAL(contact_force[5], 0.0, 1e-4); // no torque on the ball

    // Before exiting lets see if copying the spring works
    OpenSim::ElasticFoundationForce *copyOfForce = contact.clone();

    bool isEqual = (*copyOfForce == contact);
    
    if(!isEqual){
        contact.print("originalForce.xml");
        copyOfForce->print("copyOfForce.xml");
    }

    ASSERT(isEqual);
}

// Test our wrapping of Hunt-Crossley force in OpenSim
// Simple simulation of bouncing ball with dissipation should generate contact
// forces that settle to ball weight.
void testHuntCrossleyForce()
{
    using namespace SimTK;

    double start_h = 0.5;

    // Setup OpenSim model
    Model osimModel{"BouncingBall_HuntCrossley.osim"};
    
    // Create the force reporter
    ForceReporter* reporter = new ForceReporter(&osimModel);
    osimModel.addAnalysis(reporter);

    SimTK::State& osim_state = osimModel.initSystem();

    osimModel.getCoordinateSet()[4].setValue(osim_state, start_h);
    osimModel.getMultibodySystem().realize(osim_state, Stage::Position );

    const OpenSim::Body &ball = osimModel.getBodySet().get("ball"); 

    //==========================================================================
    // Compute the force and torque at the specified times.
    Manager manager(osimModel);
    manager.setIntegratorAccuracy(1e-6);
    osim_state.setTime(0.0);
    manager.initialize(osim_state);

    double final_t = 2.0;

    // start timing
    clock_t startTime = clock();

    osim_state = manager.integrate(final_t);

    // end timing
    cout << "Hunt Crossley simulation time = " << 1.e3*(clock()-startTime)/CLOCKS_PER_SEC << "ms" << endl;
    
    //make sure we can access dynamic variables
    osimModel.getMultibodySystem().realize(osim_state, Stage::Acceleration);

    // Print out the motion for visualizing/debugging
    manager.getStateStorage().print("bouncing_ball_HC_states.sto");
        
    // Save the forces
    reporter->getForceStorage().print("HuntCrossley_contact_forces.mot"); 

    // Bouncing ball should have settled to rest on ground due to dissipation
    // In that case the force generated by contact should be identically body weight
    // in vertical and zero else where.
    OpenSim::HuntCrossleyForce &contact = (OpenSim::HuntCrossleyForce &)osimModel.getForceSet().get("contact");

    Array<double> contact_force = contact.getRecordValues(osim_state);
    ASSERT_EQUAL(contact_force[0], 0.0, 1e-4); // no horizontal force on the ball
    ASSERT_EQUAL(contact_force[1], -ball.getMass()*gravity_vec[1], 1e-3); // vertical is weight
    ASSERT_EQUAL(contact_force[2], 0.0, 1e-4); // no horizontal force on the ball
    ASSERT_EQUAL(contact_force[3], 0.0, 1e-4); // no torque on the ball
    ASSERT_EQUAL(contact_force[4], 0.0, 1e-4); // no torque on the ball
    ASSERT_EQUAL(contact_force[5], 0.0, 1e-4); // no torque on the ball

    // Before exiting lets see if copying the force works
    OpenSim::HuntCrossleyForce *copyOfForce = contact.clone();

    bool isEqual = (*copyOfForce == contact);
    
    if(!isEqual){
        contact.print("originalForce.xml");
        copyOfForce->print("copyOfForce.xml");
    }

    ASSERT(isEqual);
}


void testCoordinateLimitForce()
{
    using namespace SimTK;

    double mass = 1;
    double ball_radius = 0.25;

    // Setup OpenSim model
    auto osimModel = std::unique_ptr<Model>{new Model};
    osimModel->setName("CoordinateLimitForceTest");
    //OpenSim bodies
    const Ground& ground = osimModel->getGround();;
    OpenSim::Body ball("ball", 
                       mass ,Vec3(0),  mass*SimTK::Inertia::sphere(0.1));
    ball.attachGeometry(new Sphere{0.1});
    ball.scale(Vec3(ball_radius), false);

    // Add joints
    SliderJoint slider("slider", ground, Vec3(0), Vec3(0,0,Pi/2), ball, Vec3(0), Vec3(0,0,Pi/2));

    double positionRange[2] = {0.1, 2};
    // Rename coordinate for the slider joint
    auto& sliderCoord = slider.updCoordinate();
    sliderCoord.setName("ball_h");
    sliderCoord.setRange(positionRange);

    osimModel->addBody(&ball);
    osimModel->addJoint(&slider);

    osimModel->setGravity(gravity_vec);

    // Define the parameters of the Coordinate Limit Force
    double K_upper = 200.0;
    double K_lower = 1000.0;
    double damping = 0.01;
    double trans = 0.05;
    CoordinateLimitForce limitForce("ball_h", positionRange[1],  K_upper, 
             positionRange[0], K_lower,  damping, trans, true);

    osimModel->addForce(&limitForce);

    // BAD: have to set memoryOwner to false or program will crash when this test is complete.
    osimModel->disownAllComponents();

    osimModel->print("CoordinateLimitForceTest.osim");

    // Check serialization and deserialization
    Model loadedModel{"CoordinateLimitForceTest.osim"};

    ASSERT(loadedModel == *osimModel,
        "Deserialized CoordinateLimitForceTest failed to be equivalent to original.");

    // check copy
    auto copyModel = std::unique_ptr<Model>{osimModel->clone()};

    ASSERT(*copyModel == loadedModel,
        "Clone of CoordinateLimitForceTest failed to be equivalent to original.");

    copyModel->print("cloneCoordinateLimitForceTest.osim");

    osimModel = std::move(copyModel);
    
    // Create the force reporter
    ForceReporter* reporter = new ForceReporter(osimModel.get());
    osimModel->addAnalysis(reporter);

    SimTK::State& osim_state = osimModel->initSystem();

    double dh = 0.2;
    double start_h = positionRange[1];
    double start_v = 2.0;
    const Coordinate &q_h = osimModel->getCoordinateSet()[0];
    q_h.setValue(osim_state, start_h);
    q_h.setSpeedValue(osim_state, start_v);

    osimModel->getMultibodySystem().realize(osim_state, Stage::Acceleration );

    CoordinateLimitForce *clf = dynamic_cast<CoordinateLimitForce *>(&osimModel->getForceSet()[0]);

    // initial energy of the system;
    double clfPE = clf->computePotentialEnergy(osim_state);
    double constStiffnessPE = 0.5*K_upper*dh*dh;
    ASSERT(clfPE < constStiffnessPE);
    double energy0 = clfPE + mass*(-gravity_vec[1])*start_h + 0.5*mass*start_v*start_v;
    // system KE + PE including strain energy in CLF
    double eSys0 = osimModel->getMultibodySystem().calcEnergy(osim_state);


    //==========================================================================
    // Compute the force and torque at the specified times.
    Manager manager(*osimModel);
    manager.setIntegratorAccuracy(1e-6);
    osim_state.setTime(0.0);
    manager.initialize(osim_state);

    double final_t = 1.0;
    double nsteps = 20;
    double dt = final_t/nsteps;

    for(int i = 1; i <=nsteps; i++){
        osim_state = manager.integrate(dt*i);
        osimModel->getMultibodySystem().realize(osim_state, Stage::Acceleration);
        
        double h = q_h.getValue(osim_state);
        double v = q_h.getSpeedValue(osim_state);

        //Now check that the force reported by spring
        Array<double> model_force = clf->getRecordValues(osim_state);

        double ediss = clf->getDissipatedEnergy(osim_state);
        double clfE = clf->computePotentialEnergy(osim_state) + ediss;

        // EK + EM of mass alone
        double eMass = 0.5*mass*v*v - mass*gravity_vec[1]*h;
        double e = eMass+clfE; 
        // system KE + PE including strain energy in CLF
        double eSys = osimModel->getMultibodySystem().calcEnergy(osim_state)+ ediss;

        ASSERT_EQUAL(1.0, e/energy0, integ_accuracy, "CoordinateLimitForce Failed to conserve energy");
        ASSERT_EQUAL(1.0, eSys/eSys0, integ_accuracy, "CoordinateLimitForce Failed to conserve system energy");

        // get the forces applied to the ball by the limit force
        if(h > (positionRange[1]+trans)){
            ASSERT_EQUAL(-K_upper*(h-positionRange[1])-damping*v, model_force[0], 1e-4);
        }
        else if( h < (positionRange[0]-trans)){
            ASSERT_EQUAL(K_lower*(positionRange[0]-h)-damping*v, model_force[0], 1e-4);
        }
        else if( (h < positionRange[1]) && (h > positionRange[0])){
            // Verify no force is being applied when within limits 
            ASSERT_EQUAL(0.0, model_force[0], 1e-5);
        }
    }

    manager.getStateStorage().print("coordinte_limit_force_model_states.sto");

    // Save the forces
    reporter->getForceStorage().print("limit_forces.mot");
}

void testCoordinateLimitForceRotational()
{
    using namespace SimTK;

    double mass = 1;
    double edge = 0.2;

    // Setup OpenSim model
    Model osimModel{};
    osimModel.setName("RotationalCoordinateLimitForceTest");
    //OpenSim bodies
    const Ground& ground = osimModel.getGround();;
    OpenSim::Body block("block", 
                        mass ,Vec3(0), 
                        mass*SimTK::Inertia::brick(edge,edge,edge));
    block.attachGeometry(new Brick(Vec3(edge,edge,edge)));
    block.scale(Vec3(edge), false);

    // Add joints
    PinJoint pin("pin", ground, Vec3(0), Vec3(0,0,0), block, Vec3(0,-edge,0), Vec3(0,0,0));

    // NOTE: Angular limits are in degrees NOT radians
    double positionRange[2] = {-30, 90};
    // Rename coordinate for the pin joint
    auto& pinCoord = pin.updCoordinate();
    pinCoord.setName("theta");
    pinCoord.setRange(positionRange);

    osimModel.addBody(&block);
    osimModel.addJoint(&pin);

    osimModel.setGravity(Vec3(0));

    // Define the parameters of the Coordinate Limit Force
    // For rotational coordinates, these are in Nm/degree
    double K_upper = 10.0;
    double K_lower = 20.0;
    double damping = 0.1;
    double trans = 0.05;
    CoordinateLimitForce limitForce("theta", positionRange[1],  K_upper, 
             positionRange[0], K_lower,  damping, trans, true);

    osimModel.addForce(&limitForce);

    // BAD: have to set memoryOwner to false or program will crash when this test is complete.
    osimModel.disownAllComponents();

    // Create the force reporter
    ForceReporter* reporter = new ForceReporter(&osimModel);
    osimModel.addAnalysis(reporter);

    SimTK::State& osim_state = osimModel.initSystem();

    // Start 2 degrees beyond the upper limit
    double start_q = SimTK_DEGREE_TO_RADIAN*positionRange[1] + SimTK::Pi/90;
    double start_v = 0.0;
    const Coordinate &coord = osimModel.getCoordinateSet()[0];
    coord.setValue(osim_state, start_q);
    coord.setSpeedValue(osim_state, start_v);

    osimModel.getMultibodySystem().realize(osim_state, Stage::Acceleration );

    CoordinateLimitForce *clf = dynamic_cast<CoordinateLimitForce *>(&osimModel.getForceSet()[0]);

    //Now check that the force reported by spring
    Array<double> model_force = clf->getRecordValues(osim_state);

    ASSERT_EQUAL(model_force[0]/(-2*K_upper), 1.0, integ_accuracy);

    double clfPE = clf->computePotentialEnergy(osim_state);
    double constSpringPE = 0.5*(K_upper*2.0)*2.0*SimTK_DEGREE_TO_RADIAN;
    ASSERT_EQUAL(clfPE/constSpringPE, 1.0, 0.001, "Specified upper rotational stiffness not met.");
    ASSERT(clfPE < constSpringPE);

    //Now test lower bound
    start_q = SimTK_DEGREE_TO_RADIAN*positionRange[0] - SimTK::Pi/90;
    coord.setValue(osim_state, start_q);
    osimModel.getMultibodySystem().realize(osim_state, Stage::Acceleration );
    model_force = clf->getRecordValues(osim_state);

    ASSERT_EQUAL(model_force[0]/(2*K_lower), 1.0, integ_accuracy);

    clfPE = clf->computePotentialEnergy(osim_state);
    constSpringPE = 0.5*(K_lower*2.0)*2.0*SimTK_DEGREE_TO_RADIAN;
    ASSERT_EQUAL(clfPE/constSpringPE, 1.0, 0.001);
    ASSERT(clfPE < constSpringPE);

    // total system energy prior to simulation
    double eSys0 = osimModel.getMultibodySystem().calcEnergy(osim_state);

    //==========================================================================
    // Perform a simulation an monitor energy conservation
    Manager manager(osimModel);
    manager.setIntegratorAccuracy(1e-8);
    osim_state.setTime(0.0);
    manager.initialize(osim_state);

    double final_t = 1.0;
    double nsteps = 20;
    double dt = final_t/nsteps;

    for(int i = 1; i <=nsteps; i++){
        osim_state = manager.integrate(dt*i);
        osimModel.getMultibodySystem().realize(osim_state, Stage::Acceleration);

        double ediss = clf->getDissipatedEnergy(osim_state);
        // system KE + PE including strain energy in CLF
        double eSys = osimModel.getMultibodySystem().calcEnergy(osim_state)+ ediss;
        /*double EKsys = */osimModel.getMultibodySystem().calcKineticEnergy(osim_state);

        ASSERT_EQUAL(eSys/eSys0, 1.0, integ_accuracy);
    }

    manager.getStateStorage().print("rotational_coordinte_limit_force_states.sto");

    // Save the forces
    reporter->getForceStorage().print("rotational_limit_forces.mot");
}



void testExternalForce()
{
    using namespace SimTK;

    //define a new model properties
    double mass = 1;
    double angRange[2] = {-Pi, Pi};
    double posRange[2] = {-1, 1};
    
    // construct a new OpenSim model
    Model model;
    model.setName("ExternalForceTest");
    //OpenSim bodies
    const Ground& ground = model.getGround();
    OpenSim::Body tower("tower", 
                        mass, Vec3(0), 
                        mass*SimTK::Inertia::brick(0.1, 1.0, 0.2));
    tower.attachGeometry(new Brick(Vec3(0.1, 1.0, 0.2)));
    tower.scale(Vec3(0.1, 1.0, 0.2));

    // Add joint connecting the tower to the ground and associate joint to tower body
    FreeJoint freeJoint("groundTower", ground, Vec3(0), Vec3(0), tower, Vec3(0, -0.5, 0), Vec3(0));
    // Set range and default value for each Coordinate in freeJoint.
    for(int i=0; i< freeJoint.numCoordinates(); ++i){
        if (freeJoint.get_coordinates(i).getMotionType()
            == Coordinate::Translational)
        {
            freeJoint.upd_coordinates(i).setRange(posRange);
        }
        else {
            freeJoint.upd_coordinates(i).setRange(angRange);
        }
        freeJoint.upd_coordinates(i).setDefaultValue(0);
    }

    // add the tower body to the model
    model.addBody(&tower);
    model.addJoint(&freeJoint);

    // Force is 10N in Y, Torque is 2Nm about Z and Point is 0.1m in X
    Vec3 force(0,10,0), torque(0, 0, 2), point(0.1, 0, 0);
    Storage forces("external_force_data.sto");
    forces.setName("ExternalForcesData");

    /***************************** CASE 1 ************************************/
    // Apply force with both force and point specified in ground and no torque
    ExternalForce xf(forces, "force", "point", "", "tower", "ground", "ground");
    
    model.addForce(&xf);
    model.print("ExternalForceTest.osim");
    ForceReporter frp;
    model.addAnalysis(&frp);
    // Everything allocated on the stack, so no need for model to own to free
    model.disownAllComponents();

    SimTK::State& s = model.initSystem();

    // set the starting location of the tower to be right over the point
    freeJoint.getCoordinate(FreeJoint::Coord::TranslationX).setValue(s, 0.1);

    double accuracy = 1e-6;
    Manager manager(model);
    manager.setIntegratorAccuracy(accuracy);

    // Specify the initial and final times of the simulation.
    double tf = 2.0;
    s.setTime(0.0);
    manager.initialize(s);
    s = manager.integrate(tf);

    manager.getStateStorage().print("external_force_test_model_states.sto");;

    Vec3 a_y = force/mass + model.getGravity();
    double d_y = 0.5*(a_y.norm())*(tf*tf);

    double y_sim = model.getCoordinateSet()[4].getValue(s);

    // Vertical displacement
    ASSERT_EQUAL(d_y, y_sim, 10*accuracy);
    // all rotations should remain zero
    for(int i=0; i<3; i++){
        double val = model.getCoordinateSet()[i].getValue(s);
        ASSERT_EQUAL(0.0, val, 10*accuracy);
    }
    ASSERT_EQUAL(point[0], model.getCoordinateSet()[3].getValue(s), 10*accuracy);

    model.updForceSet().setSize(0);

    /***************************** CASE 2 ************************************/
    // Apply force with both force and point specified in ground as well as torque
    ExternalForce xf2(forces, "force", "point", "torque", "tower", "ground", "ground");

    model.addForce(&xf2);
    model.print("ExternalForceTest.osim");
    // Everything allocated on the stack, so no need for model to own to free
    model.disownAllComponents();

    // recreate a new underlying system with corresponding state
    SimTK::State& s2 = model.initSystem();

    // set the starting location of the tower to be offset as to counter-balance the torque
    // point is 0.1, by moving fwd to 0.3, force has -0.2m moment-arm to generate -2Nm
    freeJoint.getCoordinate(FreeJoint::Coord::TranslationX).setValue(s2, 0.3);
    model.setPropertiesFromState(s2);

    Manager manager2(model);
    manager2.setIntegratorAccuracy(accuracy);
    s2.setTime(0.0);
    manager2.initialize(s2);
    s2 = manager2.integrate(tf);

    // all dofs should remain constant
    for(int i=0; i<model.getCoordinateSet().getSize(); i++){
        double val = model.getCoordinateSet()[i].getValue(s2);
        double def = model.getCoordinateSet()[i].getDefaultValue();
        if(i==4){ //Y-direction
            ASSERT_EQUAL(d_y, val, 10*accuracy);
        }else{
            ASSERT_EQUAL(def, val, 10*accuracy);
        }
    }

    model.updForceSet().setSize(0);
    /***************************** CASE 3 ************************************/
    // Apply force with only force (and torque) in ground but point on body
    ExternalForce xf3(forces, "force", "point", "torque", "tower", "ground", "tower");
    // Also Apply force with both force (and torque) and point in ground 
    ExternalForce xf4(forces, "force", "point", "", "tower", "ground", "ground");
    
    model.addForce(&xf3);
    model.addForce(&xf4);

    // Everything allocated on the stack, so no need for model to own to free
    model.disownAllComponents();

    // recreate a new underlying system with corresponding state
    SimTK::State& s3 = model.initSystem();

    // only xf4 is should be affected and set it to offset Tz+px*Fy = 2+0.1*10 = 3.
    freeJoint.getCoordinate(FreeJoint::Coord::TranslationX).setValue(s3, 0.4); // yield -3Nm for force only
    model.setPropertiesFromState(s3);

    Manager manager3(model);
    manager3.setIntegratorAccuracy(accuracy);
    s3.setTime(0.0);
    manager3.initialize(s3);
    s3 = manager3.integrate(tf);

    // all dofs should remain constant except Y
    for(int i=0; i<model.getCoordinateSet().getSize(); i++){
        double val = model.getCoordinateSet()[i].getValue(s3);
        double def = model.getCoordinateSet()[i].getDefaultValue();
        if(i!=4){ //ignore Y-direction
            ASSERT_EQUAL(def, val, 10*accuracy);
        }
    }

    model.updForceSet().setSize(0);
    /***************************** CASE 4 ************************************/
    // Add joint connecting a "sensor" reference to the ground in which to 
    // describe the applied external force
    OpenSim::Body sensor("sensor", 1 ,Vec3(0), 
                         SimTK::Inertia::brick(0.1, 0.1, 0.1));
    sensor.attachGeometry(new Brick(Vec3(0.1, 0.1, 0.1)));
    sensor.scale(Vec3(0.02, 0.1, 0.01));

    // locate joint at 0.3m above tower COM
    WeldJoint weldJoint("sensorWeld", ground, Vec3(0, 0.8, 0), Vec3(0), sensor, Vec3(0), Vec3(0, 0, Pi/2));
    
    // add the sensor body to the model
    model.addBody(&sensor);
    model.addJoint(&weldJoint);

    // Apply force with both force and point in sensor body 
    ExternalForce xf5(forces, "force", "point", "", "tower", "sensor", "sensor");
    // Counter-balance with torque only in tower body 
    ExternalForce xf6(forces, "", "", "torque", "tower", "tower", "");

    model.addForce(&xf5);
    model.addForce(&xf6);
    // Everything allocated on the stack, so no need for model to own to free
    model.disownAllComponents();

    // recreate a new underlying system with corresponding state
    SimTK::State& s4 = model.initSystem();
    model.getGravityForce().disable(s4);

    // only xf4 is should be affected and set it to offset Tz+px*Fy = 2+0.1*10 = 3.
    freeJoint.getCoordinate(FreeJoint::Coord::TranslationX).setValue(s4, 0);
    model.setPropertiesFromState(s4);

    RungeKuttaMersonIntegrator integrator4(model.getMultibodySystem());
    integrator4.setAccuracy(accuracy);
    Manager manager4(model);
    manager4.setIntegratorAccuracy(accuracy);
    s4.setTime(0.0);
    manager4.initialize(s4);
    s4 = manager4.integrate(tf);

    // all dofs should remain constant except X-translation
    for(int i=0; i<model.getCoordinateSet().getSize(); i++){
        double val = model.getCoordinateSet()[i].getValue(s4);
        double def = model.getCoordinateSet()[i].getDefaultValue();
        if(i !=3)
            ASSERT_EQUAL(def, val, 10*accuracy);
    }
}

void testSerializeDeserialize() {
    std::cout << "Test serialize & deserialize." << std::endl;
    
    std::string origModelFile{"PushUpToesOnGroundWithMuscles.osim"};
    std::string oldModelFile{"testForces_SerializeDeserialize_old.osim"};
    std::string newModelFile{"testForces_SerializeDeserialize_new.osim"};

    // Toggle of 'isDisabled' property for some muscles in model file.
    std::set<std::string> flippedMuscles{"glut_med1_r", "bifemlh_r",
                                         "add_mag2_r"};
    {
        auto xml = SimTK::Xml::Document{origModelFile};
        auto thelenMuscles = xml.getRootElement().
                                 getRequiredElement("Model").
                                 getRequiredElement("ForceSet").
                                 getRequiredElement("objects").
                                 getAllElements("Thelen2003Muscle");
        for(unsigned i = 0; i < thelenMuscles.size(); ++i) {
            const auto& muscleName =
                thelenMuscles[i].getRequiredAttributeValue("name");
            if(flippedMuscles.find(muscleName) != flippedMuscles.end()) {
                auto elem = thelenMuscles[i].getRequiredElement("isDisabled");
                elem.setValue("true");
            }
        }
        xml.writeToFile(oldModelFile);
    }
    
    // Model with Force::isDisabled (version < 30508)
    Model oldModel{oldModelFile};
    oldModel.print(newModelFile);
    Model newModel{newModelFile};

    const auto& oldForceSet = oldModel.getForceSet();
    const auto& newForceSet = newModel.getForceSet();

    ASSERT(oldForceSet.getSize() == newForceSet.getSize());
    for(int i = 0; i < oldForceSet.getSize(); ++i) {
        ASSERT(oldForceSet.get(i).get_appliesForce() ==
               newForceSet.get(i).get_appliesForce());

        if(flippedMuscles.find(newForceSet.get(i).getName()) !=
           flippedMuscles.end())
            ASSERT(newForceSet.get(i).get_appliesForce() == false);
    }

    std::remove(oldModelFile.c_str());
    std::remove(newModelFile.c_str());
}<|MERGE_RESOLUTION|>--- conflicted
+++ resolved
@@ -746,14 +746,7 @@
     osimModel.print("BushingForceOffsetModel.osim");
 
     Model previousVersionModel("BushingForceOffsetModel_30000.osim");
-<<<<<<< HEAD
-    previousVersionModel.finalizeFromProperties();
-    // This line is necessary for wiring up the FrameGeometry of the
-    // OffsetFrames.
     previousVersionModel.finalizeConnections();
-=======
-    previousVersionModel.finalizeConnections(osimModel);
->>>>>>> 1b46d8ac
     previousVersionModel.print("BushingForceOffsetModel_30000_in_Latest.osim");
 
     const BushingForce& bushingForceFromPrevious =
