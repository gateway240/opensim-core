--- conflicted
+++ resolved
@@ -101,11 +101,7 @@
 // for any post XML deseraialization intialization
 void Controller::extendConnectToModel(Model& model)
 {
-<<<<<<< HEAD
-    Super::connectToModel(model);
-=======
     Super::extendConnectToModel(model);
->>>>>>> b5672d1b
 
     if (getProperty_actuator_list().size() > 0){
         if (IO::Uppercase(get_actuator_list(0)) == "ALL"){
@@ -133,11 +129,7 @@
  */
 void Controller::extendAddToSystem(SimTK::MultibodySystem& system) const
 {
-<<<<<<< HEAD
-    Super::addToSystem(system);
-=======
     Super::extendAddToSystem(system);
->>>>>>> b5672d1b
 }
 
 // makes a request for which actuators a controller will control
