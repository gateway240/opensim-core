<<<<<<< HEAD
=======
include_directories(${OpenSim_SOURCE_DIR} 
            ${OpenSim_SOURCE_DIR}/Vendors)
>>>>>>> 1a16b0ee

file(GLOB TEST_PROGS "test*.cpp")
file(GLOB TEST_FILES *.osim *.xml *.sto *.mot)

<<<<<<< HEAD
OPENSIM_ADD_TESTS(
    TESTPROGRAMS ${TEST_PROGS}
    DATAFILES ${TEST_FILES}
    LINKLIBS osimTools
    )
=======
link_libraries( debug osimCommon${CMAKE_DEBUG_POSTFIX} optimized osimCommon
        debug osimSimulation${CMAKE_DEBUG_POSTFIX} optimized osimSimulation
        debug osimAnalyses${CMAKE_DEBUG_POSTFIX} optimized osimAnalyses
        ${Simbody_LIBRARIES}
        )

add_executable(testForward testForward.cpp)

file(GLOB TEST_FILES *.osim *.xml *.sto *.mot)

#
# Copy files to run dir
#
foreach(dataFile ${TEST_FILES})
 add_custom_command(
    TARGET testForward
    COMMAND ${CMAKE_COMMAND}
    ARGS -E copy
    ${dataFile}
    ${OpenSim_BINARY_DIR}/Applications/Forward/test)
 endforeach(dataFile) 

#
# Testing
#

#if(UNIX)
#  add_definitions(-fprofile-arcs -ftest-coverage)
#  link_libraries(gcov)
#endif(UNIX)

#enable_testing()

if(EXECUTABLE_OUTPUT_PATH)
  set(TEST_PATH ${EXECUTABLE_OUTPUT_PATH})
else(EXECUTABLE_OUTPUT_PATH)
  set(TEST_PATH .)
endif(EXECUTABLE_OUTPUT_PATH)

add_test(testForward ${TEST_PATH}/testForward)

set_target_properties(testForward PROPERTIES PROJECT_LABEL "Tests - testForward")
>>>>>>> 1a16b0ee
<|MERGE_RESOLUTION|>--- conflicted
+++ resolved
@@ -1,59 +1,9 @@
-<<<<<<< HEAD
-=======
-include_directories(${OpenSim_SOURCE_DIR} 
-            ${OpenSim_SOURCE_DIR}/Vendors)
->>>>>>> 1a16b0ee
 
 file(GLOB TEST_PROGS "test*.cpp")
 file(GLOB TEST_FILES *.osim *.xml *.sto *.mot)
 
-<<<<<<< HEAD
 OPENSIM_ADD_TESTS(
     TESTPROGRAMS ${TEST_PROGS}
     DATAFILES ${TEST_FILES}
     LINKLIBS osimTools
-    )
-=======
-link_libraries( debug osimCommon${CMAKE_DEBUG_POSTFIX} optimized osimCommon
-        debug osimSimulation${CMAKE_DEBUG_POSTFIX} optimized osimSimulation
-        debug osimAnalyses${CMAKE_DEBUG_POSTFIX} optimized osimAnalyses
-        ${Simbody_LIBRARIES}
-        )
-
-add_executable(testForward testForward.cpp)
-
-file(GLOB TEST_FILES *.osim *.xml *.sto *.mot)
-
-#
-# Copy files to run dir
-#
-foreach(dataFile ${TEST_FILES})
- add_custom_command(
-    TARGET testForward
-    COMMAND ${CMAKE_COMMAND}
-    ARGS -E copy
-    ${dataFile}
-    ${OpenSim_BINARY_DIR}/Applications/Forward/test)
- endforeach(dataFile) 
-
-#
-# Testing
-#
-
-#if(UNIX)
-#  add_definitions(-fprofile-arcs -ftest-coverage)
-#  link_libraries(gcov)
-#endif(UNIX)
-
-#enable_testing()
-
-if(EXECUTABLE_OUTPUT_PATH)
-  set(TEST_PATH ${EXECUTABLE_OUTPUT_PATH})
-else(EXECUTABLE_OUTPUT_PATH)
-  set(TEST_PATH .)
-endif(EXECUTABLE_OUTPUT_PATH)
-
-add_test(testForward ${TEST_PATH}/testForward)
-
-set_target_properties(testForward PROPERTIES PROJECT_LABEL "Tests - testForward")
->>>>>>> 1a16b0ee
+    )