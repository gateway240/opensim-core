--- conflicted
+++ resolved
@@ -358,11 +358,7 @@
                   DEFAULT    ON
                   DEPENDS    ipopt
                   GIT_URL    https://github.com/casadi/casadi.git
-<<<<<<< HEAD
                   GIT_TAG    3.6.5
-=======
-                  GIT_TAG    3.5.5
->>>>>>> 90428c23
                   CMAKE_ARGS -DWITH_IPOPT:BOOL=ON
                              -DIPOPT_LIBRARIES:FILEPATH=${CMAKE_INSTALL_PREFIX}/ipopt/lib/ipopt.dll.lib
                              -DIPOPT_INCLUDE_DIRS:PATH=${CMAKE_INSTALL_PREFIX}/ipopt/include/coin-or
@@ -378,11 +374,7 @@
                   DEFAULT    ON
                   DEPENDS    ipopt
                   GIT_URL    https://github.com/casadi/casadi.git
-<<<<<<< HEAD
                   GIT_TAG    3.6.5
-=======
-                  GIT_TAG    3.5.5
->>>>>>> 90428c23
                   CMAKE_ARGS -DWITH_IPOPT:BOOL=ON
                              -DWITH_THREAD:BOOL=ON
                              -DWITH_BUILD_MUMPS:BOOL=OFF
